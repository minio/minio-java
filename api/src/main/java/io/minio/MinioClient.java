/*
 * MinIO Java SDK for Amazon S3 Compatible Cloud Storage,
 * (C) 2015, 2016, 2017, 2018, 2019 MinIO, Inc.
 *
 * Licensed under the Apache License, Version 2.0 (the "License");
 * you may not use this file except in compliance with the License.
 * You may obtain a copy of the License at
 *
 *     http://www.apache.org/licenses/LICENSE-2.0
 *
 * Unless required by applicable law or agreed to in writing, software
 * distributed under the License is distributed on an "AS IS" BASIS,
 * WITHOUT WARRANTIES OR CONDITIONS OF ANY KIND, either express or implied.
 * See the License for the specific language governing permissions and
 * limitations under the License.
 */

package io.minio;

import com.fasterxml.jackson.core.JsonParseException;
import com.fasterxml.jackson.databind.DeserializationFeature;
import com.fasterxml.jackson.databind.JsonMappingException;
import com.fasterxml.jackson.databind.MapperFeature;
import com.fasterxml.jackson.databind.ObjectMapper;
import com.google.common.base.Strings;
import com.google.common.collect.HashMultimap;
import com.google.common.collect.Multimap;
import com.google.common.collect.Multimaps;
import com.google.common.io.ByteStreams;
import edu.umd.cs.findbugs.annotations.SuppressFBWarnings;
import io.minio.credentials.Provider;
import io.minio.credentials.StaticProvider;
import io.minio.errors.BucketPolicyTooLargeException;
import io.minio.errors.ErrorResponseException;
import io.minio.errors.InsufficientDataException;
import io.minio.errors.InternalException;
import io.minio.errors.InvalidBucketNameException;
import io.minio.errors.InvalidEndpointException;
import io.minio.errors.InvalidExpiresRangeException;
import io.minio.errors.InvalidPortException;
import io.minio.errors.InvalidResponseException;
import io.minio.errors.RegionConflictException;
import io.minio.errors.ServerException;
import io.minio.errors.XmlParserException;
import io.minio.http.Method;
import io.minio.messages.Bucket;
import io.minio.messages.CompleteMultipartUpload;
import io.minio.messages.CompleteMultipartUploadOutput;
import io.minio.messages.CopyObjectResult;
import io.minio.messages.CopyPartResult;
import io.minio.messages.CreateBucketConfiguration;
import io.minio.messages.DeleteError;
import io.minio.messages.DeleteMarker;
import io.minio.messages.DeleteObject;
import io.minio.messages.DeleteRequest;
import io.minio.messages.DeleteResult;
import io.minio.messages.ErrorResponse;
import io.minio.messages.InitiateMultipartUploadResult;
import io.minio.messages.InputSerialization;
import io.minio.messages.Item;
import io.minio.messages.LegalHold;
import io.minio.messages.ListAllMyBucketsResult;
import io.minio.messages.ListBucketResultV1;
import io.minio.messages.ListBucketResultV2;
import io.minio.messages.ListMultipartUploadsResult;
import io.minio.messages.ListObjectsResult;
import io.minio.messages.ListPartsResult;
import io.minio.messages.ListVersionsResult;
import io.minio.messages.LocationConstraint;
import io.minio.messages.NotificationConfiguration;
import io.minio.messages.NotificationRecords;
import io.minio.messages.ObjectLockConfiguration;
import io.minio.messages.OutputSerialization;
import io.minio.messages.Part;
import io.minio.messages.Prefix;
import io.minio.messages.Retention;
import io.minio.messages.SelectObjectContentRequest;
import io.minio.messages.SseConfiguration;
import io.minio.messages.Tags;
import io.minio.messages.Upload;
import io.minio.messages.VersioningConfiguration;
import io.minio.org.apache.commons.validator.routines.InetAddressValidator;
import java.io.BufferedInputStream;
import java.io.FileInputStream;
import java.io.IOException;
import java.io.InputStream;
import java.io.OutputStream;
import java.io.OutputStreamWriter;
import java.io.PrintWriter;
import java.io.RandomAccessFile;
import java.net.URL;
import java.nio.charset.StandardCharsets;
import java.nio.file.Files;
import java.nio.file.Path;
import java.nio.file.Paths;
import java.nio.file.StandardCopyOption;
import java.nio.file.StandardOpenOption;
import java.security.GeneralSecurityException;
import java.security.InvalidKeyException;
import java.security.KeyManagementException;
import java.security.KeyStore;
import java.security.NoSuchAlgorithmException;
import java.security.cert.Certificate;
import java.security.cert.CertificateException;
import java.security.cert.CertificateFactory;
import java.security.cert.X509Certificate;
import java.time.ZonedDateTime;
import java.util.Arrays;
import java.util.Collection;
import java.util.HashSet;
import java.util.Iterator;
import java.util.LinkedList;
import java.util.List;
import java.util.Locale;
import java.util.Map;
import java.util.NoSuchElementException;
import java.util.Scanner;
import java.util.Set;
import java.util.concurrent.TimeUnit;
import java.util.logging.Logger;
import java.util.stream.Collectors;
import java.util.stream.Stream;
import java.util.stream.StreamSupport;
import javax.net.ssl.HostnameVerifier;
import javax.net.ssl.KeyManager;
import javax.net.ssl.KeyManagerFactory;
import javax.net.ssl.SSLContext;
import javax.net.ssl.SSLSession;
import javax.net.ssl.SSLSocketFactory;
import javax.net.ssl.TrustManager;
import javax.net.ssl.TrustManagerFactory;
import javax.net.ssl.X509TrustManager;
import okhttp3.HttpUrl;
import okhttp3.OkHttpClient;
import okhttp3.Protocol;
import okhttp3.Request;
import okhttp3.RequestBody;
import okhttp3.Response;
import okhttp3.ResponseBody;

/**
 * Simple Storage Service (aka S3) client to perform bucket and object operations.
 *
 * <h2>Bucket operations</h2>
 *
 * <ul>
 *   <li>Create, list and delete buckets.
 *   <li>Put, get and delete bucket lifecycle configuration.
 *   <li>Put, get and delete bucket policy configuration.
 *   <li>Put, get and delete bucket encryption configuration.
 *   <li>Put and get bucket default retention configuration.
 *   <li>Put and get bucket notification configuration.
 *   <li>Enable and disable bucket versioning.
 * </ul>
 *
 * <h2>Object operations</h2>
 *
 * <ul>
 *   <li>Put, get, delete and list objects.
 *   <li>Create objects by combining existing objects.
 *   <li>Put and get object retention and legal hold.
 *   <li>Filter object content by SQL statement.
 * </ul>
 *
 * <p>If access/secret keys are provided, all S3 operation requests are signed using AWS Signature
 * Version 4; else they are performed anonymously.
 *
 * <p>Examples on using this library are available <a
 * href="https://github.com/minio/minio-java/tree/master/src/test/java/io/minio/examples">here</a>.
 *
 * <p>Use {@code MinioClient.builder()} to create S3 client.
 *
 * <pre>{@code
 * // Create client with anonymous access.
 * MinioClient minioClient = MinioClient.builder().endpoint("https://play.min.io").build();
 *
 * // Create client with credentials.
 * MinioClient minioClient =
 *     MinioClient.builder()
 *         .endpoint("https://play.min.io")
 *         .credentials("Q3AM3UQ867SPQQA43P2F", "zuf+tfteSlswRu7BJ86wekitnifILbZam1KYY3TG")
 *         .build();
 * }</pre>
 */
@SuppressWarnings({"SameParameterValue", "WeakerAccess"})
public class MinioClient {
  private static final byte[] EMPTY_BODY = new byte[] {};
  // default network I/O timeout is 5 minutes
  private static final long DEFAULT_CONNECTION_TIMEOUT = 5;
  // maximum allowed bucket policy size is 12KiB
  private static final int MAX_BUCKET_POLICY_SIZE = 12 * 1024;
  // default expiration for a presigned URL is 7 days in seconds
  private static final int DEFAULT_EXPIRY_TIME = 7 * 24 * 3600;
  private static final String DEFAULT_USER_AGENT =
      "MinIO ("
          + System.getProperty("os.arch")
          + "; "
          + System.getProperty("os.arch")
          + ") minio-java/"
          + MinioProperties.INSTANCE.getVersion();
  private static final String END_HTTP = "----------END-HTTP----------";
  private static final String US_EAST_1 = "us-east-1";
  private static final String UPLOAD_ID = "uploadId";

  private static final Set<String> amzHeaders = new HashSet<>();

  static {
    amzHeaders.add("server-side-encryption");
    amzHeaders.add("server-side-encryption-aws-kms-key-id");
    amzHeaders.add("server-side-encryption-context");
    amzHeaders.add("server-side-encryption-customer-algorithm");
    amzHeaders.add("server-side-encryption-customer-key");
    amzHeaders.add("server-side-encryption-customer-key-md5");
    amzHeaders.add("website-redirect-location");
    amzHeaders.add("storage-class");
  }

  private static final Set<String> standardHeaders = new HashSet<>();

  static {
    standardHeaders.add("content-type");
    standardHeaders.add("cache-control");
    standardHeaders.add("content-encoding");
    standardHeaders.add("content-disposition");
    standardHeaders.add("content-language");
    standardHeaders.add("expires");
    standardHeaders.add("range");
  }

  private String userAgent = DEFAULT_USER_AGENT;
  private PrintWriter traceStream;

  private HttpUrl baseUrl;
  private String region;
  private boolean isAwsHost;
  private boolean isAcceleratedHost;
  private boolean isDualStackHost;
  private boolean useVirtualStyle;
<<<<<<< HEAD
  private Provider provider;
=======
  private String accessKey;
  private String secretKey;
>>>>>>> faf60748
  private OkHttpClient httpClient;

  private MinioClient(
      HttpUrl baseUrl,
      String region,
      boolean isAwsHost,
      boolean isAcceleratedHost,
      boolean isDualStackHost,
      boolean useVirtualStyle,
      Provider provider,
      OkHttpClient httpClient) {
    this.baseUrl = baseUrl;
    this.region = region;
    this.isAwsHost = isAwsHost;
    this.isAcceleratedHost = isAcceleratedHost;
    this.isDualStackHost = isDualStackHost;
    this.useVirtualStyle = useVirtualStyle;
    this.provider = provider;
    this.httpClient = httpClient;
  }

  /** Remove this constructor when all deprecated contructors are removed. */
  private MinioClient(MinioClient client) {
    this.baseUrl = client.baseUrl;
    this.region = client.region;
    this.isAwsHost = client.isAwsHost;
    this.isAcceleratedHost = client.isAcceleratedHost;
    this.isDualStackHost = client.isDualStackHost;
    this.useVirtualStyle = client.useVirtualStyle;
    this.provider = client.provider;
    this.httpClient = client.httpClient;
  }

  /**
   * Creates MinIO client object with given endpoint using anonymous access.
   *
   * <pre>Example:{@code
   * MinioClient minioClient = new MinioClient("https://play.min.io");
   * }</pre>
   *
   * @param endpoint Endpoint is an URL, domain name, IPv4 or IPv6 address of S3 service.
   *     <pre>           Examples:
   *             * https://s3.amazonaws.com
   *             * https://s3.amazonaws.com/
   *             * https://play.min.io
   *             * http://play.min.io:9010/
   *             * localhost
   *             * localhost.localdomain
   *             * play.min.io
   *             * 127.0.0.1
   *             * 192.168.1.60
   *             * ::1</pre>
   *
   * @throws IllegalArgumentException Throws to indicate invalid argument passed.
   * @deprecated As of 7.1.0, use {@link MinioClient.Builder} instead
   * @see #builder()
   */
  @Deprecated
  public MinioClient(String endpoint) throws IllegalArgumentException {
    this(builder().endpoint(endpoint).build());
  }

  /**
   * Creates MinIO client object with given URL object using anonymous access.
   *
   * <pre>Example:{@code
   * MinioClient minioClient = new MinioClient(new URL("https://play.min.io"));
   * }</pre>
   *
   * @param url Endpoint as {@link URL} object.
   * @throws IllegalArgumentException Throws to indicate invalid argument passed.
   * @deprecated As of 7.1.0, use {@link MinioClient.Builder} instead
   * @see #builder()
   */
  @Deprecated
  public MinioClient(URL url) throws InvalidEndpointException, InvalidPortException {
    this(builder().endpoint(url).build());
  }

  /**
   * Creates MinIO client object with given HttpUrl object using anonymous access.
   *
   * <pre>Example:{@code
   * MinioClient minioClient = new MinioClient(new HttpUrl.parse("https://play.min.io"));
   * }</pre>
   *
   * @param url Endpoint as {@link HttpUrl} object.
   * @throws IllegalArgumentException Throws to indicate invalid argument passed.
   * @deprecated As of 7.1.0, use {@link MinioClient.Builder} instead
   * @see #builder()
   */
  @Deprecated
  public MinioClient(HttpUrl url) throws IllegalArgumentException {
    this(builder().endpoint(url).build());
  }

  /**
   * Creates MinIO client object with given endpoint, access key and secret key.
   *
   * <pre>Example:{@code
   * MinioClient minioClient = new MinioClient("https://play.min.io",
   *     "Q3AM3UQ867SPQQA43P2F", "zuf+tfteSlswRu7BJ86wekitnifILbZam1KYY3TG");
   * }</pre>
   *
   * @param endpoint Endpoint is an URL, domain name, IPv4 or IPv6 address of S3 service.
   *     <pre>           Examples:
   *             * https://s3.amazonaws.com
   *             * https://s3.amazonaws.com/
   *             * https://play.min.io
   *             * http://play.min.io:9010/
   *             * localhost
   *             * localhost.localdomain
   *             * play.min.io
   *             * 127.0.0.1
   *             * 192.168.1.60
   *             * ::1</pre>
   *
   * @param accessKey Access key (aka user ID) of your account in S3 service.
   * @param secretKey Secret Key (aka password) of your account in S3 service.
   * @throws IllegalArgumentException Throws to indicate invalid argument passed.
   * @deprecated As of 7.1.0, use {@link MinioClient.Builder} instead
   * @see #builder()
   */
  @Deprecated
  public MinioClient(String endpoint, String accessKey, String secretKey)
      throws IllegalArgumentException {
    this(builder().endpoint(endpoint).credentials(accessKey, secretKey).build());
  }

  /**
   * Creates MinIO client object with given endpoint, access key, secret key and region name.
   *
   * <pre>Example:{@code
   * MinioClient minioClient = new MinioClient("https://play.min.io",
   *     "Q3AM3UQ867SPQQA43P2F", "zuf+tfteSlswRu7BJ86wekitnifILbZam1KYY3TG", "us-west-1");
   * }</pre>
   *
   * @param endpoint Endpoint is an URL, domain name, IPv4 or IPv6 address of S3 service.
   *     <pre>           Examples:
   *             * https://s3.amazonaws.com
   *             * https://s3.amazonaws.com/
   *             * https://play.min.io
   *             * http://play.min.io:9010/
   *             * localhost
   *             * localhost.localdomain
   *             * play.min.io
   *             * 127.0.0.1
   *             * 192.168.1.60
   *             * ::1</pre>
   *
   * @param accessKey Access key (aka user ID) of your account in S3 service.
   * @param secretKey Secret Key (aka password) of your account in S3 service.
   * @param region Region name of buckets in S3 service.
   * @throws IllegalArgumentException Throws to indicate invalid argument passed.
   * @deprecated As of 7.1.0, use {@link MinioClient.Builder} instead
   * @see #builder()
   */
  @Deprecated
  public MinioClient(String endpoint, String accessKey, String secretKey, String region)
      throws IllegalArgumentException {
    this(builder().endpoint(endpoint).region(region).credentials(accessKey, secretKey).build());
  }

  /**
   * Creates MinIO client object with given URL object, access key and secret key.
   *
   * <pre>{@code MinioClient minioClient = new MinioClient(new URL("https://play.min.io"),
   *     "Q3AM3UQ867SPQQA43P2F", "zuf+tfteSlswRu7BJ86wekitnifILbZam1KYY3TG");}</pre>
   *
   * @param url Endpoint as {@link URL} object.
   * @param accessKey Access key (aka user ID) of your account in S3 service.
   * @param secretKey Secret Key (aka password) of your account in S3 service.
   * @throws IllegalArgumentException Throws to indicate invalid argument passed.
   * @deprecated As of 7.1.0, use {@link MinioClient.Builder} instead
   * @see #MinioClient(String endpoint)
   * @see #MinioClient(URL url)
   * @see #MinioClient(String endpoint, String accessKey, String secretKey)
   * @see #MinioClient(String endpoint, String accessKey, String secretKey, String region)
   * @see #MinioClient(String endpoint, int port, String accessKey, String secretKey)
   * @see #MinioClient(String endpoint, String accessKey, String secretKey, boolean secure)
   * @see #MinioClient(String endpoint, int port, String accessKey, String secretKey, boolean
   *     secure)
   * @see #MinioClient(String endpoint, int port, String accessKey, String secretKey, String region,
   *     boolean secure)
   * @see #MinioClient(String endpoint, Integer port, String accessKey, String secretKey, String
   *     region, Boolean secure, OkHttpClient httpClient)
   */
  @Deprecated
  public MinioClient(URL url, String accessKey, String secretKey) throws IllegalArgumentException {
    this(builder().endpoint(url).credentials(accessKey, secretKey).build());
  }

  /**
   * Creates MinIO client object with given URL object, access key and secret key.
   *
   * <pre>Example:{@code
   * MinioClient minioClient = new MinioClient(HttpUrl.parse("https://play.min.io"),
   *     "Q3AM3UQ867SPQQA43P2F", "zuf+tfteSlswRu7BJ86wekitnifILbZam1KYY3TG");
   * }</pre>
   *
   * @param url Endpoint as {@link HttpUrl} object.
   * @param accessKey Access key (aka user ID) of your account in S3 service.
   * @param secretKey Secret Key (aka password) of your account in S3 service.
   * @throws IllegalArgumentException Throws to indicate invalid argument passed.
   * @deprecated As of 7.1.0, use {@link MinioClient.Builder} instead
   * @see #builder()
   */
  @Deprecated
  public MinioClient(HttpUrl url, String accessKey, String secretKey)
      throws IllegalArgumentException {
    this(builder().endpoint(url).credentials(accessKey, secretKey).build());
  }

  /**
   * Creates MinIO client object with given endpoint, port, access key and secret key.
   *
   * <pre>Example:{@code
   * MinioClient minioClient = new MinioClient("play.min.io", 9000,
   *     "Q3AM3UQ867SPQQA43P2F", "zuf+tfteSlswRu7BJ86wekitnifILbZam1KYY3TG");
   * }</pre>
   *
   * @param endpoint Endpoint is an URL, domain name, IPv4 or IPv6 address of S3 service.
   *     <pre>           Examples:
   *             * https://s3.amazonaws.com
   *             * https://s3.amazonaws.com/
   *             * https://play.min.io
   *             * http://play.min.io:9010/
   *             * localhost
   *             * localhost.localdomain
   *             * play.min.io
   *             * 127.0.0.1
   *             * 192.168.1.60
   *             * ::1</pre>
   *
   * @param port TCP/IP port number between 1 and 65535. Unused if endpoint is an URL.
   * @param accessKey Access key (aka user ID) of your account in S3 service.
   * @param secretKey Secret Key (aka password) of your account in S3 service.
   * @throws IllegalArgumentException Throws to indicate invalid argument passed.
   * @deprecated As of 7.1.0, use {@link MinioClient.Builder} instead
   * @see #builder()
   */
  @Deprecated
  public MinioClient(String endpoint, int port, String accessKey, String secretKey)
      throws IllegalArgumentException {
    this(
        builder()
            .endpoint(endpoint, Integer.valueOf(port), null)
            .credentials(accessKey, secretKey)
            .build());
  }

  /**
   * Creates MinIO client object with given endpoint, access key and secret key using secure (TLS)
   * connection.
   *
   * <pre>Example:{@code
   * MinioClient minioClient = new MinioClient("play.min.io",
   *     "Q3AM3UQ867SPQQA43P2F", "zuf+tfteSlswRu7BJ86wekitnifILbZam1KYY3TG", true);
   * }</pre>
   *
   * @param endpoint Endpoint is an URL, domain name, IPv4 or IPv6 address of S3 service.
   *     <pre>           Examples:
   *             * https://s3.amazonaws.com
   *             * https://s3.amazonaws.com/
   *             * https://play.min.io
   *             * http://play.min.io:9010/
   *             * localhost
   *             * localhost.localdomain
   *             * play.min.io
   *             * 127.0.0.1
   *             * 192.168.1.60
   *             * ::1</pre>
   *
   * @param accessKey Access key (aka user ID) of your account in S3 service.
   * @param secretKey Secret Key (aka password) of your account in S3 service.
   * @param secure Flag to indicate to use secure (TLS) connection to S3 service or not.
   * @throws IllegalArgumentException Throws to indicate invalid argument passed.
   * @deprecated As of 7.1.0, use {@link MinioClient.Builder} instead
   * @see #builder()
   */
  @Deprecated
  public MinioClient(String endpoint, String accessKey, String secretKey, boolean secure)
      throws IllegalArgumentException {
    this(
        builder()
            .endpoint(endpoint, null, Boolean.valueOf(secure))
            .credentials(accessKey, secretKey)
            .build());
  }

  /**
   * Creates MinIO client object using given endpoint, port, access key, secret key and secure (TLS)
   * connection.
   *
   * <pre>Example:{@code
   * MinioClient minioClient = new MinioClient("play.min.io", 9000,
   *     "Q3AM3UQ867SPQQA43P2F", "zuf+tfteSlswRu7BJ86wekitnifILbZam1KYY3TG", true);
   * }</pre>
   *
   * @param endpoint Endpoint is an URL, domain name, IPv4 or IPv6 address of S3 service.
   *     <pre>           Examples:
   *             * https://s3.amazonaws.com
   *             * https://s3.amazonaws.com/
   *             * https://play.min.io
   *             * http://play.min.io:9010/
   *             * localhost
   *             * localhost.localdomain
   *             * play.min.io
   *             * 127.0.0.1
   *             * 192.168.1.60
   *             * ::1</pre>
   *
   * @param port TCP/IP port number between 1 and 65535. Unused if endpoint is an URL.
   * @param accessKey Access key (aka user ID) of your account in S3 service.
   * @param secretKey Secret Key (aka password) of your account in S3 service.
   * @param secure Flag to indicate to use secure (TLS) connection to S3 service or not.
   * @throws IllegalArgumentException Throws to indicate invalid argument passed.
   * @deprecated As of 7.1.0, use {@link MinioClient.Builder} instead
   * @see #builder()
   */
  @Deprecated
  public MinioClient(String endpoint, int port, String accessKey, String secretKey, boolean secure)
      throws IllegalArgumentException {
    this(
        builder()
            .endpoint(endpoint, Integer.valueOf(port), Boolean.valueOf(secure))
            .credentials(accessKey, secretKey)
            .build());
  }

  /**
   * Creates MinIO client object using given endpoint, port, access key, secret key, region and
   * secure (TLS) connection.
   *
   * <pre>Example:{@code
   * MinioClient minioClient = new MinioClient("play.min.io", 9000,
   *     "Q3AM3UQ867SPQQA43P2F", "zuf+tfteSlswRu7BJ86wekitnifILbZam1KYY3TG", true);
   * }</pre>
   *
   * @param endpoint Endpoint is an URL, domain name, IPv4 or IPv6 address of S3 service.
   *     <pre>           Examples:
   *             * https://s3.amazonaws.com
   *             * https://s3.amazonaws.com/
   *             * https://play.min.io
   *             * http://play.min.io:9010/
   *             * localhost
   *             * localhost.localdomain
   *             * play.min.io
   *             * 127.0.0.1
   *             * 192.168.1.60
   *             * ::1</pre>
   *
   * @param port TCP/IP port number between 1 and 65535. Unused if endpoint is an URL.
   * @param accessKey Access key (aka user ID) of your account in S3 service.
   * @param secretKey Secret Key (aka password) of your account in S3 service.
   * @param region Region name of buckets in S3 service.
   * @param secure Flag to indicate to use secure (TLS) connection to S3 service or not.
   * @throws IllegalArgumentException Throws to indicate invalid argument passed.
   * @deprecated As of 7.1.0, use {@link MinioClient.Builder} instead
   * @see #builder()
   */
  @Deprecated
  public MinioClient(
      String endpoint, int port, String accessKey, String secretKey, String region, boolean secure)
      throws IllegalArgumentException {
    this(
        builder()
            .endpoint(endpoint, Integer.valueOf(port), Boolean.valueOf(secure))
            .region(region)
            .credentials(accessKey, secretKey)
            .build());
  }

  /**
   * Creates MinIO client object using given endpoint, port, access key, secret key, region and
   * secure (TLS) connection.
   *
   * <pre>Example:{@code
   * MinioClient minioClient = new MinioClient("play.min.io", 9000,
   *     "Q3AM3UQ867SPQQA43P2F", "zuf+tfteSlswRu7BJ86wekitnifILbZam1KYY3TG", true,
   *     customHttpClient);
   * }</pre>
   *
   * @param endpoint Endpoint is an URL, domain name, IPv4 or IPv6 address of S3 service.
   *     <pre>           Examples:
   *             * https://s3.amazonaws.com
   *             * https://s3.amazonaws.com/
   *             * https://play.min.io
   *             * http://play.min.io:9010/
   *             * localhost
   *             * localhost.localdomain
   *             * play.min.io
   *             * 127.0.0.1
   *             * 192.168.1.60
   *             * ::1</pre>
   *
   * @param port TCP/IP port number between 1 and 65535. Overrides if it is non-null.
   * @param accessKey Access key (aka user ID) of your account in S3 service.
   * @param secretKey Secret Key (aka password) of your account in S3 service.
   * @param region Region name of buckets in S3 service.
   * @param secure Flag to indicate to use secure (TLS) connection to S3 service or not. Overrides
   *     if it is non-null.
   * @param httpClient Customized HTTP client object.
   * @throws IllegalArgumentException Throws to indicate invalid argument passed.
   * @deprecated As of 7.1.0, use {@link MinioClient.Builder} instead
   * @see #builder()
   */
  @Deprecated
  public MinioClient(
      String endpoint,
      Integer port,
      String accessKey,
      String secretKey,
      String region,
      Boolean secure,
      OkHttpClient httpClient)
      throws IllegalArgumentException {
    this(
        builder()
            .endpoint(endpoint, port, secure)
            .region(region)
            .credentials(accessKey, secretKey)
            .httpClient(httpClient)
            .build());
  }

  private void checkArgs(BaseArgs args) {
    if (args == null) {
      throw new IllegalArgumentException("null arguments");
    }
  }

  /** Validates if given bucket name is DNS compatible. */
  private void checkBucketName(String name) throws InvalidBucketNameException {
    if (name == null) {
      throw new InvalidBucketNameException("(null)", "null bucket name");
    }

    // Bucket names cannot be no less than 3 and no more than 63 characters long.
    if (name.length() < 3 || name.length() > 63) {
      String msg = "bucket name must be at least 3 and no more than 63 characters long";
      throw new InvalidBucketNameException(name, msg);
    }
    // Successive periods in bucket names are not allowed.
    if (name.contains("..")) {
      String msg =
          "bucket name cannot contain successive periods. For more information refer "
              + "http://docs.aws.amazon.com/AmazonS3/latest/dev/BucketRestrictions.html";
      throw new InvalidBucketNameException(name, msg);
    }
    // Bucket names should be dns compatible.
    if (!name.matches("^[a-z0-9][a-z0-9\\.\\-]+[a-z0-9]$")) {
      String msg =
          "bucket name does not follow Amazon S3 standards. For more information refer "
              + "http://docs.aws.amazon.com/AmazonS3/latest/dev/BucketRestrictions.html";
      throw new InvalidBucketNameException(name, msg);
    }
  }

  private void checkObjectName(String objectName) throws IllegalArgumentException {
    if ((objectName == null) || (objectName.isEmpty())) {
      throw new IllegalArgumentException("object name cannot be empty");
    }
  }

  private void checkReadRequestSse(ServerSideEncryption sse) throws IllegalArgumentException {
    if (sse == null) {
      return;
    }

    if (sse.type() != ServerSideEncryption.Type.SSE_C) {
      throw new IllegalArgumentException("only SSE_C is supported for all read requests.");
    }

    if (sse.type().requiresTls() && !this.baseUrl.isHttps()) {
      throw new IllegalArgumentException(
          sse.type().name() + "operations must be performed over a secure connection.");
    }
  }

  private Multimap<String, String> merge(Multimap<String, String> m1, Multimap<String, String> m2) {
    Multimap<String, String> map = HashMultimap.create();
    if (m1 != null) map.putAll(m1);
    if (m2 != null) map.putAll(m2);
    return map;
  }

  /** Create new HashMultimap by alternating keys and values. */
  private Multimap<String, String> newMultimap(String... keysAndValues) {
    if (keysAndValues.length % 2 != 0) {
      throw new IllegalArgumentException("Expected alternating keys and values");
    }

    Multimap<String, String> map = HashMultimap.create();
    for (int i = 0; i < keysAndValues.length; i += 2) {
      map.put(keysAndValues[i], keysAndValues[i + 1]);
    }

    return map;
  }

  /** Create new HashMultimap with copy of Map. */
  private Multimap<String, String> newMultimap(Map<String, String> map) {
    return (map != null) ? Multimaps.forMap(map) : HashMultimap.create();
  }

  /** Create new HashMultimap with copy of Multimap. */
  private Multimap<String, String> newMultimap(Multimap<String, String> map) {
    return (map != null) ? HashMultimap.create(map) : HashMultimap.create();
  }

  /** Build URL for given parameters. */
  protected HttpUrl buildUrl(
      Method method,
      String bucketName,
      String objectName,
      String region,
      Multimap<String, String> queryParamMap)
      throws IllegalArgumentException, InvalidBucketNameException, NoSuchAlgorithmException {
    if (bucketName == null && objectName != null) {
      throw new IllegalArgumentException("null bucket name for object '" + objectName + "'");
    }

    HttpUrl.Builder urlBuilder = this.baseUrl.newBuilder();
    String host = this.baseUrl.host();
    if (bucketName != null) {
      checkBucketName(bucketName);

      boolean enforcePathStyle = false;
      if (method == Method.PUT && objectName == null && queryParamMap == null) {
        // use path style for make bucket to workaround "AuthorizationHeaderMalformed" error from
        // s3.amazonaws.com
        enforcePathStyle = true;
      } else if (queryParamMap != null && queryParamMap.containsKey("location")) {
        // use path style for location query
        enforcePathStyle = true;
      } else if (bucketName.contains(".") && this.baseUrl.isHttps()) {
        // use path style where '.' in bucketName causes SSL certificate validation error
        enforcePathStyle = true;
      }

      if (isAwsHost) {
        String s3Domain = "s3.";
        if (isAcceleratedHost) {
          if (bucketName.contains(".")) {
            throw new IllegalArgumentException(
                "bucket name '"
                    + bucketName
                    + "' with '.' is not allowed for accelerated endpoint");
          }

          if (!enforcePathStyle) {
            s3Domain = "s3-accelerate.";
          }
        }

        String dualStack = "";
        if (isDualStackHost) {
          dualStack = "dualstack.";
        }

        String endpoint = s3Domain + dualStack;
        if (enforcePathStyle || !isAcceleratedHost) {
          endpoint += region + ".";
        }

        host = endpoint + host;
      }

      if (enforcePathStyle || !useVirtualStyle) {
        urlBuilder.host(host);
        urlBuilder.addEncodedPathSegment(S3Escaper.encode(bucketName));
      } else {
        urlBuilder.host(bucketName + "." + host);
      }

      if (objectName != null) {
        // Limitation: OkHttp does not allow to add '.' and '..' as path segment.
        for (String token : objectName.split("/")) {
          if (token.equals(".") || token.equals("..")) {
            throw new IllegalArgumentException(
                "object name with '.' or '..' path segment is not supported");
          }
        }

        urlBuilder.addEncodedPathSegments(S3Escaper.encodePath(objectName));
      }
    } else {
      if (isAwsHost) {
        urlBuilder.host("s3." + region + "." + host);
      }
    }

    if (queryParamMap != null) {
      for (Map.Entry<String, String> entry : queryParamMap.entries()) {
        urlBuilder.addEncodedQueryParameter(
            S3Escaper.encode(entry.getKey()), S3Escaper.encode(entry.getValue()));
      }
    }

    return urlBuilder.build();
  }

  private String getHostHeader(HttpUrl url) {
    // ignore port when port and service matches i.e HTTP -> 80, HTTPS -> 443
    if ((url.scheme().equals("http") && url.port() == 80)
        || (url.scheme().equals("https") && url.port() == 443)) {
      return url.host();
    }

    return url.host() + ":" + url.port();
  }

  /** Create HTTP request for given paramaters. */
  protected Request createRequest(
      HttpUrl url, Method method, Multimap<String, String> headerMap, Object body, int length)
      throws IllegalArgumentException, InsufficientDataException, InternalException, IOException,
          NoSuchAlgorithmException {
    Request.Builder requestBuilder = new Request.Builder();
    requestBuilder.url(url);

    String contentType = null;
    String contentEncoding = null;
    if (headerMap != null) {
      contentEncoding =
          headerMap.get("Content-Encoding").stream()
              .distinct()
              .filter(encoding -> !encoding.isEmpty())
              .collect(Collectors.joining(","));
      for (Map.Entry<String, String> entry : headerMap.entries()) {
        if (entry.getKey().equals("Content-Type")) {
          contentType = entry.getValue();
        }

        if (!entry.getKey().equals("Content-Encoding")) {
          requestBuilder.header(entry.getKey(), entry.getValue());
        }
      }
    }

    if (!Strings.isNullOrEmpty(contentEncoding)) {
      requestBuilder.header("Content-Encoding", contentEncoding);
    }

    requestBuilder.header("Host", getHostHeader(url));
    // Disable default gzip compression by okhttp library.
    requestBuilder.header("Accept-Encoding", "identity");
    requestBuilder.header("User-Agent", this.userAgent);

    String sha256Hash = null;
    String md5Hash = null;
    Credentials creds = provider != null ? provider.fetch() : null;
    if (creds != null && !creds.isEmpty()) {
      if (url.isHttps()) {
        // Fix issue #415: No need to compute sha256 if endpoint scheme is HTTPS.
        sha256Hash = "UNSIGNED-PAYLOAD";
        if (body != null) {
          md5Hash = Digest.md5Hash(body, length);
        }
      } else {
        Object data = body;
        int len = length;
        if (data == null) {
          data = new byte[0];
          len = 0;
        }

        String[] hashes = Digest.sha256Md5Hashes(data, len);
        sha256Hash = hashes[0];
        md5Hash = hashes[1];
      }
    } else {
      // Fix issue #567: Compute MD5 hash only for anonymous access.
      if (body != null) {
        md5Hash = Digest.md5Hash(body, length);
      }
    }

    if (md5Hash != null) {
      requestBuilder.header("Content-MD5", md5Hash);
    }

    if (sha256Hash != null) {
      requestBuilder.header("x-amz-content-sha256", sha256Hash);
    }

<<<<<<< HEAD
    if (creds != null && creds.sessionToken() != null) {
      requestBuilder.header("X-Amz-Security-Token", creds.sessionToken());
    }

=======
>>>>>>> faf60748
    ZonedDateTime date = ZonedDateTime.now();
    requestBuilder.header("x-amz-date", date.format(Time.AMZ_DATE_FORMAT));

    RequestBody requestBody = null;
    if (body != null) {
      if (body instanceof RandomAccessFile) {
        requestBody = new HttpRequestBody((RandomAccessFile) body, length, contentType);
      } else if (body instanceof BufferedInputStream) {
        requestBody = new HttpRequestBody((BufferedInputStream) body, length, contentType);
      } else {
        requestBody = new HttpRequestBody((byte[]) body, length, contentType);
      }
    }

    requestBuilder.method(method.toString(), requestBody);
    return requestBuilder.build();
  }

  /** Execute HTTP request for given args and parameters. */
  protected Response execute(
      Method method,
      BaseArgs args,
      Multimap<String, String> headers,
      Multimap<String, String> queryParams,
      Object body,
      int length)
      throws ErrorResponseException, IllegalArgumentException, InsufficientDataException,
          InternalException, InvalidBucketNameException, InvalidKeyException,
          InvalidResponseException, IOException, NoSuchAlgorithmException, ServerException,
          XmlParserException {
    String bucketName = null;
    String region = null;
    String objectName = null;

    if (args instanceof BucketArgs) {
      bucketName = ((BucketArgs) args).bucket();
      region = ((BucketArgs) args).region();
    }

    if (args instanceof ObjectArgs) {
      objectName = ((ObjectArgs) args).object();
    }

    return execute(
        method,
        bucketName,
        objectName,
        getRegion(bucketName, region),
        merge(args.extraHeaders(), headers),
        merge(args.extraQueryParams(), queryParams),
        body,
        length);
  }

  /** Execute HTTP request for given parameters. */
  protected Response execute(
      Method method,
      String bucketName,
      String objectName,
      String region,
      Multimap<String, String> headerMap,
      Multimap<String, String> queryParamMap,
      Object body,
      int length)
      throws ErrorResponseException, IllegalArgumentException, InsufficientDataException,
          InternalException, InvalidBucketNameException, InvalidKeyException,
          InvalidResponseException, IOException, NoSuchAlgorithmException, ServerException,
          XmlParserException {
    boolean traceRequestBody = false;
    if (body != null
        && !(body instanceof InputStream
            || body instanceof RandomAccessFile
            || body instanceof byte[])) {
      byte[] bytes;
      if (body instanceof CharSequence) {
        bytes = body.toString().getBytes(StandardCharsets.UTF_8);
      } else {
        bytes = Xml.marshal(body).getBytes(StandardCharsets.UTF_8);
      }

      body = bytes;
      length = bytes.length;
      traceRequestBody = true;
    }

    if (body == null && (method == Method.PUT || method == Method.POST)) {
      body = EMPTY_BODY;
    }

    HttpUrl url = buildUrl(method, bucketName, objectName, region, queryParamMap);
    Request request = createRequest(url, method, headerMap, body, length);

    Credentials creds = provider != null ? provider.fetch() : null;
    if (creds != null && !creds.isEmpty()) {
      request = Signer.signV4(request, region, creds.accessKey(), creds.secretKey());
    }

    if (this.traceStream != null) {
      this.traceStream.println("---------START-HTTP---------");
      String encodedPath = request.url().encodedPath();
      String encodedQuery = request.url().encodedQuery();
      if (encodedQuery != null) {
        encodedPath += "?" + encodedQuery;
      }
      this.traceStream.println(request.method() + " " + encodedPath + " HTTP/1.1");
      String headers =
          request
              .headers()
              .toString()
              .replaceAll("Signature=([0-9a-f]+)", "Signature=*REDACTED*")
              .replaceAll("Credential=([^/]+)", "Credential=*REDACTED*");
      this.traceStream.println(headers);
      if (traceRequestBody) {
        this.traceStream.println(new String((byte[]) body, StandardCharsets.UTF_8));
      }
    }

    OkHttpClient httpClient = this.httpClient;
    if (method == Method.PUT || method == Method.POST) {
      // Issue #924: disable connection retry for PUT and POST methods. Its safe to do
      // retry for other methods.
      httpClient = this.httpClient.newBuilder().retryOnConnectionFailure(false).build();
    }

    Response response = httpClient.newCall(request).execute();
    if (this.traceStream != null) {
      this.traceStream.println(
          response.protocol().toString().toUpperCase(Locale.US) + " " + response.code());
      this.traceStream.println(response.headers());
    }

    if (response.isSuccessful()) {
      if (this.traceStream != null) {
        this.traceStream.println(END_HTTP);
      }
      return response;
    }

    String errorXml = null;
    try (ResponseBody responseBody = response.body()) {
      errorXml = new String(responseBody.bytes(), StandardCharsets.UTF_8);
    }

    if (this.traceStream != null && !("".equals(errorXml) && method.equals(Method.HEAD))) {
      this.traceStream.println(errorXml);
    }

    // Error in case of Non-XML response from server for non-HEAD requests.
    String contentType = response.headers().get("content-type");
    if (!method.equals(Method.HEAD)
        && (contentType == null
            || !Arrays.asList(contentType.split(";")).contains("application/xml"))) {
      if (this.traceStream != null) {
        this.traceStream.println(END_HTTP);
      }
      throw new InvalidResponseException(
          response.code(),
          contentType,
          errorXml.substring(0, errorXml.length() > 1024 ? 1024 : errorXml.length()));
    }

    ErrorResponse errorResponse = null;
    if (!"".equals(errorXml)) {
      errorResponse = Xml.unmarshal(ErrorResponse.class, errorXml);
    } else if (!method.equals(Method.HEAD)) {
      if (this.traceStream != null) {
        this.traceStream.println(END_HTTP);
      }
      throw new InvalidResponseException(response.code(), contentType, errorXml);
    }

    if (this.traceStream != null) {
      this.traceStream.println(END_HTTP);
    }

    if (errorResponse == null) {
      ErrorCode ec;
      switch (response.code()) {
        case 307:
          ec = ErrorCode.REDIRECT;
          break;
        case 400:
          // HEAD bucket with wrong region gives 400 without body.
          if (method.equals(Method.HEAD)
              && bucketName != null
              && objectName == null
              && isAwsHost
              && AwsRegionCache.INSTANCE.get(bucketName) != null) {
            ec = ErrorCode.RETRY_HEAD_BUCKET;
          } else {
            ec = ErrorCode.INVALID_URI;
          }
          break;
        case 404:
          if (objectName != null) {
            ec = ErrorCode.NO_SUCH_KEY;
          } else if (bucketName != null) {
            ec = ErrorCode.NO_SUCH_BUCKET;
          } else {
            ec = ErrorCode.RESOURCE_NOT_FOUND;
          }
          break;
        case 501:
        case 405:
          ec = ErrorCode.METHOD_NOT_ALLOWED;
          break;
        case 409:
          if (bucketName != null) {
            ec = ErrorCode.NO_SUCH_BUCKET;
          } else {
            ec = ErrorCode.RESOURCE_CONFLICT;
          }
          break;
        case 403:
          ec = ErrorCode.ACCESS_DENIED;
          break;
        default:
          if (response.code() >= 500) {
            throw new ServerException("server failed with HTTP status code " + response.code());
          }

          throw new InternalException(
              "unhandled HTTP code "
                  + response.code()
                  + ".  Please report this issue at "
                  + "https://github.com/minio/minio-java/issues");
      }

      errorResponse =
          new ErrorResponse(
              ec,
              bucketName,
              objectName,
              request.url().encodedPath(),
              response.header("x-amz-request-id"),
              response.header("x-amz-id-2"));
    }

    // invalidate region cache if needed
    if (errorResponse.errorCode() == ErrorCode.NO_SUCH_BUCKET
        || errorResponse.errorCode() == ErrorCode.RETRY_HEAD_BUCKET) {
      if (isAwsHost) {
        AwsRegionCache.INSTANCE.remove(bucketName);
      }

      // TODO: handle for other cases as well
    }

    throw new ErrorResponseException(errorResponse, response);
  }

<<<<<<< HEAD
  private void traceRequest(Request request) {
    this.traceStream.println("---------START-HTTP---------");
    String encodedPath = request.url().encodedPath();
    final String encodedQuery = request.url().encodedQuery();
    if (encodedQuery != null) {
      encodedPath += "?" + encodedQuery;
    }
    this.traceStream.println(request.method() + " " + encodedPath + " HTTP/1.1");
    final String headers =
        request
            .headers()
            .toString()
            .replaceAll("Signature=([0-9a-f]+)", "Signature=*REDACTED*")
            .replaceAll("Credential=([^/]+)", "Credential=*REDACTED*");
    this.traceStream.println(headers);
  }

=======
>>>>>>> faf60748
  /** Returns region of given bucket either from region cache or set in constructor. */
  protected String getRegion(String bucketName, String region)
      throws ErrorResponseException, IllegalArgumentException, InsufficientDataException,
          InternalException, InvalidBucketNameException, InvalidKeyException,
          InvalidResponseException, IOException, NoSuchAlgorithmException, ServerException,
          XmlParserException {
    if (region != null) {
      // Error out if region does not match with region passed via constructor.
      if (this.region != null && !this.region.equals(region)) {
        throw new IllegalArgumentException(
            "region must be " + this.region + ", but passed " + region);
      }
      return region;
    }

    if (this.region != null && !this.region.equals("")) {
      return this.region;
    }

    if (!isAwsHost || bucketName == null || this.provider == null) {
      return US_EAST_1;
    }

    region = AwsRegionCache.INSTANCE.get(bucketName);
    if (region != null) {
      return region;
    }

    // Execute GetBucketLocation REST API to get region of the bucket.
    Response response =
        execute(
            Method.GET, bucketName, null, US_EAST_1, null, newMultimap("location", null), null, 0);

    try (ResponseBody body = response.body()) {
      LocationConstraint lc = Xml.unmarshal(LocationConstraint.class, body.charStream());
      if (lc.location() == null || lc.location().equals("")) {
        region = US_EAST_1;
      } else if (lc.location().equals("EU")) {
        region = "eu-west-1"; // eu-west-1 is also referred as 'EU'.
      } else {
        region = lc.location();
      }
    }

    AwsRegionCache.INSTANCE.set(bucketName, region);
    return region;
  }

  private Response executeGet(
      BaseArgs args, Multimap<String, String> headers, Multimap<String, String> queryParams)
      throws ErrorResponseException, IllegalArgumentException, InsufficientDataException,
          InternalException, InvalidBucketNameException, InvalidKeyException,
          InvalidResponseException, IOException, NoSuchAlgorithmException, ServerException,
          XmlParserException {
    return execute(Method.GET, args, headers, queryParams, null, 0);
  }

  private Response executeHead(
      BaseArgs args, Multimap<String, String> headers, Multimap<String, String> queryParams)
      throws ErrorResponseException, IllegalArgumentException, InsufficientDataException,
          InternalException, InvalidBucketNameException, InvalidKeyException,
          InvalidResponseException, IOException, NoSuchAlgorithmException, ServerException,
          XmlParserException {
    try {
      Response response = execute(Method.HEAD, args, headers, queryParams, null, 0);
      response.body().close();
      return response;
    } catch (ErrorResponseException e) {
      if (e.errorResponse().errorCode() != ErrorCode.RETRY_HEAD_BUCKET) {
        throw e;
      }
    }

    // Retry once for RETRY_HEAD_BUCKET error.
    Response response = execute(Method.HEAD, args, headers, queryParams, null, 0);
    response.body().close();
    return response;
  }

  private Response executeDelete(
      BaseArgs args, Multimap<String, String> headers, Multimap<String, String> queryParams)
      throws ErrorResponseException, IllegalArgumentException, InsufficientDataException,
          InternalException, InvalidBucketNameException, InvalidKeyException,
          InvalidResponseException, IOException, NoSuchAlgorithmException, ServerException,
          XmlParserException {
    Response response = execute(Method.DELETE, args, headers, queryParams, null, 0);
    response.body().close();
    return response;
  }

  private Response executePost(
      BaseArgs args,
      Multimap<String, String> headers,
      Multimap<String, String> queryParams,
      Object data)
      throws ErrorResponseException, IllegalArgumentException, InsufficientDataException,
          InternalException, InvalidBucketNameException, InvalidKeyException,
          InvalidResponseException, IOException, NoSuchAlgorithmException, ServerException,
          XmlParserException {
    return execute(Method.POST, args, headers, queryParams, data, 0);
  }

  private Response executePut(
      BaseArgs args,
      Multimap<String, String> headers,
      Multimap<String, String> queryParams,
      Object data,
      int length)
      throws ErrorResponseException, IllegalArgumentException, InsufficientDataException,
          InternalException, InvalidBucketNameException, InvalidKeyException,
          InvalidResponseException, IOException, NoSuchAlgorithmException, ServerException,
          XmlParserException {
    return execute(Method.PUT, args, headers, queryParams, data, length);
  }

  /**
   * Gets object information and metadata of an object.
   *
   * <pre>Example:{@code
   * ObjectStat objectStat = minioClient.statObject("my-bucketname", "my-objectname");
   * }</pre>
   *
   * @param bucketName Name of the bucket.
   * @param objectName Object name in the bucket.
   * @return {@link ObjectStat} - Populated object information and metadata.
   * @throws ErrorResponseException thrown to indicate S3 service returned an error response.
   * @throws IllegalArgumentException throws to indicate invalid argument passed.
   * @throws InsufficientDataException thrown to indicate not enough data available in InputStream.
   * @throws InternalException thrown to indicate internal library error.
   * @throws InvalidBucketNameException thrown to indicate invalid bucket name passed.
   * @throws InvalidKeyException thrown to indicate missing of HMAC SHA-256 library.
   * @throws InvalidResponseException thrown to indicate S3 service returned invalid or no error
   *     response.
   * @throws IOException thrown to indicate I/O error on S3 operation.
   * @throws NoSuchAlgorithmException thrown to indicate missing of MD5 or SHA-256 digest library.
   * @throws XmlParserException thrown to indicate XML parsing error.
   * @deprecated use {@link #statObject(StatObjectArgs)}
   */
  @Deprecated
  public ObjectStat statObject(String bucketName, String objectName)
      throws ErrorResponseException, IllegalArgumentException, InsufficientDataException,
          InternalException, InvalidBucketNameException, InvalidKeyException,
          InvalidResponseException, IOException, NoSuchAlgorithmException, ServerException,
          XmlParserException {
    return statObject(StatObjectArgs.builder().bucket(bucketName).object(objectName).build());
  }

  /**
   * Gets object information and metadata of a SSE-C encrypted object.
   *
   * <pre>Example:{@code
   * ObjectStat objectStat =
   *     minioClient.statObject("my-bucketname", "my-objectname", ssec);
   * }</pre>
   *
   * @param bucketName Name of the bucket.
   * @param objectName Object name in the bucket.
   * @param ssec SSE-C type server-side encryption.
   * @return {@link ObjectStat} - Populated object information and metadata.
   * @throws ErrorResponseException thrown to indicate S3 service returned an error response.
   * @throws IllegalArgumentException throws to indicate invalid argument passed.
   * @throws InsufficientDataException thrown to indicate not enough data available in InputStream.
   * @throws InternalException thrown to indicate internal library error.
   * @throws InvalidBucketNameException thrown to indicate invalid bucket name passed.
   * @throws InvalidKeyException thrown to indicate missing of HMAC SHA-256 library.
   * @throws InvalidResponseException thrown to indicate S3 service returned invalid or no error
   *     response.
   * @throws IOException thrown to indicate I/O error on S3 operation.
   * @throws NoSuchAlgorithmException thrown to indicate missing of MD5 or SHA-256 digest library.
   * @throws XmlParserException thrown to indicate XML parsing error.
   * @deprecated use {@link #statObject(StatObjectArgs)}
   */
  @Deprecated
  public ObjectStat statObject(
      String bucketName, String objectName, ServerSideEncryptionCustomerKey ssec)
      throws ErrorResponseException, IllegalArgumentException, InsufficientDataException,
          InternalException, InvalidBucketNameException, InvalidKeyException,
          InvalidResponseException, IOException, NoSuchAlgorithmException, ServerException,
          XmlParserException {
    return statObject(
        StatObjectArgs.builder().bucket(bucketName).object(objectName).ssec(ssec).build());
  }

  /**
   * Gets information of an object.
   *
   * <pre>Example:{@code
   * // Get information of an object.
   * ObjectStat objectStat =
   *     minioClient.statObject(
   *         StatObjectArgs.builder().bucket("my-bucketname").object("my-objectname").build());
   *
   * // Get information of SSE-C encrypted object.
   * ObjectStat objectStat =
   *     minioClient.statObject(
   *         StatObjectArgs.builder()
   *             .bucket("my-bucketname")
   *             .object("my-objectname")
   *             .ssec(ssec)
   *             .build());
   *
   * // Get information of a versioned object.
   * ObjectStat objectStat =
   *     minioClient.statObject(
   *         StatObjectArgs.builder()
   *             .bucket("my-bucketname")
   *             .object("my-objectname")
   *             .versionId("version-id")
   *             .build());
   *
   * // Get information of a SSE-C encrypted versioned object.
   * ObjectStat objectStat =
   *     minioClient.statObject(
   *         StatObjectArgs.builder()
   *             .bucket("my-bucketname")
   *             .object("my-objectname")
   *             .versionId("version-id")
   *             .ssec(ssec)
   *             .build());
   * }</pre>
   *
   * @param args {@link StatObjectArgs} object.
   * @return {@link ObjectStat} - Populated object information and metadata.
   * @throws ErrorResponseException thrown to indicate S3 service returned an error response.
   * @throws IllegalArgumentException throws to indicate invalid argument passed.
   * @throws InsufficientDataException thrown to indicate not enough data available in InputStream.
   * @throws InternalException thrown to indicate internal library error.
   * @throws InvalidBucketNameException thrown to indicate invalid bucket name passed.
   * @throws InvalidKeyException thrown to indicate missing of HMAC SHA-256 library.
   * @throws InvalidResponseException thrown to indicate S3 service returned invalid or no error
   *     response.
   * @throws IOException thrown to indicate I/O error on S3 operation.
   * @throws NoSuchAlgorithmException thrown to indicate missing of MD5 or SHA-256 digest library.
   * @throws XmlParserException thrown to indicate XML parsing error.
   * @see ObjectStat
   */
  public ObjectStat statObject(StatObjectArgs args)
      throws ErrorResponseException, IllegalArgumentException, InsufficientDataException,
          InternalException, InvalidBucketNameException, InvalidKeyException,
          InvalidResponseException, IOException, NoSuchAlgorithmException, ServerException,
          XmlParserException {
    checkArgs(args);
    args.validateSsec(baseUrl);
    Response response =
        executeHead(
            args,
            (args.ssec() != null) ? newMultimap(args.ssec().headers()) : null,
            (args.versionId() != null) ? newMultimap("versionId", args.versionId()) : null);
    return new ObjectStat(args.bucket(), args.object(), response.headers());
  }

  /**
   * Gets URL of an object useful when this object has public read access.
   *
   * <pre>Example:{@code
   * String url = minioClient.getObjectUrl("my-bucketname", "my-objectname");
   * }</pre>
   *
   * @param bucketName Name of the bucket.
   * @param objectName Object name in the bucket.
   * @return String - URL string.
   * @throws ErrorResponseException thrown to indicate S3 service returned an error response.
   * @throws IllegalArgumentException throws to indicate invalid argument passed.
   * @throws InsufficientDataException thrown to indicate not enough data available in InputStream.
   * @throws InternalException thrown to indicate internal library error.
   * @throws InvalidBucketNameException thrown to indicate invalid bucket name passed.
   * @throws InvalidKeyException thrown to indicate missing of HMAC SHA-256 library.
   * @throws InvalidResponseException thrown to indicate S3 service returned invalid or no error
   *     response.
   * @throws IOException thrown to indicate I/O error on S3 operation.
   * @throws NoSuchAlgorithmException thrown to indicate missing of MD5 or SHA-256 digest library.
   * @throws XmlParserException thrown to indicate XML parsing error.
   * @see #buildUrl
   */
  @Deprecated
  public String getObjectUrl(String bucketName, String objectName)
      throws ErrorResponseException, IllegalArgumentException, InsufficientDataException,
          InternalException, InvalidBucketNameException, InvalidKeyException,
          InvalidResponseException, IOException, NoSuchAlgorithmException, ServerException,
          XmlParserException {
    checkObjectName(objectName);
    HttpUrl url =
        buildUrl(Method.GET, bucketName, objectName, getRegion(bucketName, this.region), null);
    return url.toString();
  }

  /**
   * Gets data of an object. Returned {@link InputStream} must be closed after use to release
   * network resources.
   *
   * <pre>Example:{@code
   * try (InputStream stream =
   *     minioClient.getObject("my-bucketname", "my-objectname")) {
   *   // Read data from stream
   * }
   * }</pre>
   *
   * @param bucketName Name of the bucket.
   * @param objectName Object name in the bucket.
   * @return {@link InputStream} - Contains object data.
   * @throws ErrorResponseException thrown to indicate S3 service returned an error response.
   * @throws IllegalArgumentException throws to indicate invalid argument passed.
   * @throws InsufficientDataException thrown to indicate not enough data available in InputStream.
   * @throws InternalException thrown to indicate internal library error.
   * @throws InvalidBucketNameException thrown to indicate invalid bucket name passed.
   * @throws InvalidKeyException thrown to indicate missing of HMAC SHA-256 library.
   * @throws InvalidResponseException thrown to indicate S3 service returned invalid or no error
   *     response.
   * @throws IOException thrown to indicate I/O error on S3 operation.
   * @throws NoSuchAlgorithmException thrown to indicate missing of MD5 or SHA-256 digest library.
   * @throws XmlParserException thrown to indicate XML parsing error.
   * @deprecated use {@link #getObject(GetObjectArgs)}
   */
  @Deprecated
  public InputStream getObject(String bucketName, String objectName)
      throws ErrorResponseException, IllegalArgumentException, InsufficientDataException,
          InternalException, InvalidBucketNameException, InvalidKeyException,
          InvalidResponseException, IOException, NoSuchAlgorithmException, ServerException,
          XmlParserException {
    return getObject(GetObjectArgs.builder().bucket(bucketName).object(objectName).build());
  }

  /**
   * Gets data of a SSE-C encrypted object. Returned {@link InputStream} must be closed after use to
   * release network resources.
   *
   * <pre>Example:{@code
   * try (InputStream stream =
   *     minioClient.getObject("my-bucketname", "my-objectname", ssec)) {
   *   // Read data from stream
   * }
   * }</pre>
   *
   * @param bucketName Name of the bucket.
   * @param objectName Object name in the bucket.
   * @param ssec SSE-C type server-side encryption.
   * @return {@link InputStream} - Contains object data.
   * @throws ErrorResponseException thrown to indicate S3 service returned an error response.
   * @throws IllegalArgumentException throws to indicate invalid argument passed.
   * @throws InsufficientDataException thrown to indicate not enough data available in InputStream.
   * @throws InternalException thrown to indicate internal library error.
   * @throws InvalidBucketNameException thrown to indicate invalid bucket name passed.
   * @throws InvalidKeyException thrown to indicate missing of HMAC SHA-256 library.
   * @throws InvalidResponseException thrown to indicate S3 service returned invalid or no error
   *     response.
   * @throws IOException thrown to indicate I/O error on S3 operation.
   * @throws NoSuchAlgorithmException thrown to indicate missing of MD5 or SHA-256 digest library.
   * @throws XmlParserException thrown to indicate XML parsing error.
   * @deprecated use {@link #getObject(GetObjectArgs)}
   */
  @Deprecated
  public InputStream getObject(
      String bucketName, String objectName, ServerSideEncryptionCustomerKey ssec)
      throws ErrorResponseException, IllegalArgumentException, InsufficientDataException,
          InternalException, InvalidBucketNameException, InvalidKeyException,
          InvalidResponseException, IOException, NoSuchAlgorithmException, ServerException,
          XmlParserException {
    return getObject(
        GetObjectArgs.builder().bucket(bucketName).object(objectName).ssec(ssec).build());
  }

  /**
   * Gets data from offset of an object. Returned {@link InputStream} must be closed after use to
   * release network resources.
   *
   * <pre>Example:{@code
   * try (InputStream stream =
   *     minioClient.getObject("my-bucketname", "my-objectname", 1024L)) {
   *   // Read data from stream
   * }
   * }</pre>
   *
   * @param bucketName Name of the bucket.
   * @param objectName Object name in the bucket.
   * @param offset Start byte position of object data.
   * @return {@link InputStream} - Contains object data.
   * @throws ErrorResponseException thrown to indicate S3 service returned an error response.
   * @throws IllegalArgumentException throws to indicate invalid argument passed.
   * @throws InsufficientDataException thrown to indicate not enough data available in InputStream.
   * @throws InternalException thrown to indicate internal library error.
   * @throws InvalidBucketNameException thrown to indicate invalid bucket name passed.
   * @throws InvalidKeyException thrown to indicate missing of HMAC SHA-256 library.
   * @throws InvalidResponseException thrown to indicate S3 service returned invalid or no error
   *     response.
   * @throws IOException thrown to indicate I/O error on S3 operation.
   * @throws NoSuchAlgorithmException thrown to indicate missing of MD5 or SHA-256 digest library.
   * @throws XmlParserException thrown to indicate XML parsing error.
   * @deprecated use {@link #getObject(GetObjectArgs)}
   */
  @Deprecated
  public InputStream getObject(String bucketName, String objectName, long offset)
      throws ErrorResponseException, IllegalArgumentException, InsufficientDataException,
          InternalException, InvalidBucketNameException, InvalidKeyException,
          InvalidResponseException, IOException, NoSuchAlgorithmException, ServerException,
          XmlParserException {
    return getObject(
        GetObjectArgs.builder().bucket(bucketName).object(objectName).offset(offset).build());
  }

  /**
   * Gets data from offset to length of an object. Returned {@link InputStream} must be closed after
   * use to release network resources.
   *
   * <pre>Example:{@code
   * try (InputStream stream =
   *     minioClient.getObject("my-bucketname", "my-objectname", 1024L, 4096L)) {
   *   // Read data from stream
   * }
   * }</pre>
   *
   * @param bucketName Name of the bucket.
   * @param objectName Object name in the bucket.
   * @param offset Start byte position of object data.
   * @param length Number of bytes of object data from offset.
   * @return {@link InputStream} - Contains object data.
   * @throws ErrorResponseException thrown to indicate S3 service returned an error response.
   * @throws IllegalArgumentException throws to indicate invalid argument passed.
   * @throws InsufficientDataException thrown to indicate not enough data available in InputStream.
   * @throws InternalException thrown to indicate internal library error.
   * @throws InvalidBucketNameException thrown to indicate invalid bucket name passed.
   * @throws InvalidKeyException thrown to indicate missing of HMAC SHA-256 library.
   * @throws InvalidResponseException thrown to indicate S3 service returned invalid or no error
   *     response.
   * @throws IOException thrown to indicate I/O error on S3 operation.
   * @throws NoSuchAlgorithmException thrown to indicate missing of MD5 or SHA-256 digest library.
   * @throws XmlParserException thrown to indicate XML parsing error.
   * @deprecated use {@link #getObject(GetObjectArgs)}
   */
  @Deprecated
  public InputStream getObject(String bucketName, String objectName, long offset, Long length)
      throws ErrorResponseException, IllegalArgumentException, InsufficientDataException,
          InternalException, InvalidBucketNameException, InvalidKeyException,
          InvalidResponseException, IOException, NoSuchAlgorithmException, ServerException,
          XmlParserException {
    return getObject(
        GetObjectArgs.builder()
            .bucket(bucketName)
            .object(objectName)
            .offset(offset)
            .length(length)
            .build());
  }

  /**
   * Gets data from offset to length of a SSE-C encrypted object. Returned {@link InputStream} must
   * be closed after use to release network resources.
   *
   * <pre>Example:{@code
   * try (InputStream stream =
   *     minioClient.getObject("my-bucketname", "my-objectname", 1024L, 4096L, ssec)) {
   *   // Read data from stream
   * }
   * }</pre>
   *
   * @param bucketName Name of the bucket.
   * @param objectName Object name in the bucket.
   * @param offset Start byte position of object data.
   * @param length Number of bytes of object data from offset.
   * @param ssec SSE-C type server-side encryption.
   * @return {@link InputStream} - Contains object data.
   * @throws ErrorResponseException thrown to indicate S3 service returned an error response.
   * @throws IllegalArgumentException throws to indicate invalid argument passed.
   * @throws InsufficientDataException thrown to indicate not enough data available in InputStream.
   * @throws InternalException thrown to indicate internal library error.
   * @throws InvalidBucketNameException thrown to indicate invalid bucket name passed.
   * @throws InvalidKeyException thrown to indicate missing of HMAC SHA-256 library.
   * @throws InvalidResponseException thrown to indicate S3 service returned invalid or no error
   *     response.
   * @throws IOException thrown to indicate I/O error on S3 operation.
   * @throws NoSuchAlgorithmException thrown to indicate missing of MD5 or SHA-256 digest library.
   * @throws XmlParserException thrown to indicate XML parsing error.
   * @deprecated use {@link #getObject(GetObjectArgs)}
   */
  @Deprecated
  public InputStream getObject(
      String bucketName,
      String objectName,
      Long offset,
      Long length,
      ServerSideEncryptionCustomerKey ssec)
      throws ErrorResponseException, IllegalArgumentException, InsufficientDataException,
          InternalException, InvalidBucketNameException, InvalidKeyException,
          InvalidResponseException, IOException, NoSuchAlgorithmException, ServerException,
          XmlParserException {
    return getObject(
        GetObjectArgs.builder()
            .bucket(bucketName)
            .object(objectName)
            .offset(offset)
            .length(length)
            .ssec(ssec)
            .build());
  }

  /**
   * Gets data from offset to length of a SSE-C encrypted object. Returned {@link InputStream} must
   * be closed after use to release network resources.
   *
   * <pre>Example:{@code
   * try (InputStream stream =
   *     minioClient.getObject(
   *   GetObjectArgs.builder()
   *     .bucket("my-bucketname")
   *     .object("my-objectname")
   *     .offset(offset)
   *     .length(len)
   *     .ssec(ssec)
   *     .build()
   * ) {
   *   // Read data from stream
   * }
   * }</pre>
   *
   * @param args Object of {@link GetObjectArgs}
   * @throws ErrorResponseException thrown to indicate S3 service returned an error response.
   * @throws IllegalArgumentException throws to indicate invalid argument passed.
   * @throws InsufficientDataException thrown to indicate not enough data available in InputStream.
   * @throws InternalException thrown to indicate internal library error.
   * @throws InvalidBucketNameException thrown to indicate invalid bucket name passed.
   * @throws InvalidKeyException thrown to indicate missing of HMAC SHA-256 library.
   * @throws InvalidResponseException thrown to indicate S3 service returned invalid or no error
   *     response.
   * @throws IOException thrown to indicate I/O error on S3 operation.
   * @throws NoSuchAlgorithmException thrown to indicate missing of MD5 or SHA-256 digest library.
   * @throws XmlParserException thrown to indicate XML parsing error.
   */
  public GetObjectResponse getObject(GetObjectArgs args)
      throws ErrorResponseException, IllegalArgumentException, InsufficientDataException,
          InternalException, InvalidBucketNameException, InvalidKeyException,
          InvalidResponseException, IOException, NoSuchAlgorithmException, ServerException,
          XmlParserException {
    checkArgs(args);
    args.validateSsec(this.baseUrl);

    Long offset = args.offset();
    Long length = args.length();
    if (length != null && offset == null) {
      offset = 0L;
    }

    String range = null;
    if (offset != null) {
      range = "bytes=" + offset + "-";
      if (length != null) {
        range = range + (offset + length - 1);
      }
    }

    Multimap<String, String> headers = HashMultimap.create();
    if (range != null) headers.put("Range", range);
    if (args.ssec() != null) headers.putAll(newMultimap(args.ssec().headers()));

    Multimap<String, String> queryParams = HashMultimap.create();
    if (args.versionId() != null) queryParams.put("versionId", args.versionId());

    Response response = executeGet(args, headers, queryParams);
    return new GetObjectResponse(
        response.headers(),
        args.bucket(),
        args.region(),
        args.object(),
        response.body().byteStream());
  }

  /**
   * Downloads data of an object to file.
   *
   * <pre>Example:{@code
   * minioClient.getObject("my-bucketname", "my-objectname", "my-object-file");
   * }</pre>
   *
   * @param bucketName Name of the bucket.
   * @param objectName Object name in the bucket.
   * @param fileName Name of the file.
   * @throws ErrorResponseException thrown to indicate S3 service returned an error response.
   * @throws IllegalArgumentException throws to indicate invalid argument passed.
   * @throws InsufficientDataException thrown to indicate not enough data available in InputStream.
   * @throws InternalException thrown to indicate internal library error.
   * @throws InvalidBucketNameException thrown to indicate invalid bucket name passed.
   * @throws InvalidKeyException thrown to indicate missing of HMAC SHA-256 library.
   * @throws InvalidResponseException thrown to indicate S3 service returned invalid or no error
   *     response.
   * @throws IOException thrown to indicate I/O error on S3 operation.
   * @throws NoSuchAlgorithmException thrown to indicate missing of MD5 or SHA-256 digest library.
   * @throws XmlParserException thrown to indicate XML parsing error.
   * @deprecated use {@link #getObject(GetObjectArgs)}
   */
  @Deprecated
  public void getObject(String bucketName, String objectName, String fileName)
      throws ErrorResponseException, IllegalArgumentException, InsufficientDataException,
          InternalException, InvalidBucketNameException, InvalidKeyException,
          InvalidResponseException, IOException, NoSuchAlgorithmException, ServerException,
          XmlParserException {
    downloadObject(
        DownloadObjectArgs.builder()
            .bucket(bucketName)
            .object(objectName)
            .filename(fileName)
            .build());
  }

  /**
   * Downloads data of a SSE-C encrypted object to file.
   *
   * <pre>Example:{@code
   * minioClient.getObject("my-bucketname", "my-objectname", ssec, "my-object-file");
   * }</pre>
   *
   * @param bucketName Name of the bucket.
   * @param objectName Object name in the bucket.
   * @param ssec SSE-C type server-side encryption.
   * @param fileName Name of the file.
   * @throws ErrorResponseException thrown to indicate S3 service returned an error response.
   * @throws IllegalArgumentException throws to indicate invalid argument passed.
   * @throws InsufficientDataException thrown to indicate not enough data available in InputStream.
   * @throws InternalException thrown to indicate internal library error.
   * @throws InvalidBucketNameException thrown to indicate invalid bucket name passed.
   * @throws InvalidKeyException thrown to indicate missing of HMAC SHA-256 library.
   * @throws InvalidResponseException thrown to indicate S3 service returned invalid or no error
   *     response.
   * @throws IOException thrown to indicate I/O error on S3 operation.
   * @throws NoSuchAlgorithmException thrown to indicate missing of MD5 or SHA-256 digest library.
   * @throws XmlParserException thrown to indicate XML parsing error.
   * @deprecated use {@link #getObject(GetObjectArgs)}
   */
  @Deprecated
  public void getObject(
      String bucketName, String objectName, ServerSideEncryptionCustomerKey ssec, String fileName)
      throws ErrorResponseException, IllegalArgumentException, InsufficientDataException,
          InternalException, InvalidBucketNameException, InvalidKeyException,
          InvalidResponseException, IOException, NoSuchAlgorithmException, ServerException,
          XmlParserException {
    downloadObject(
        DownloadObjectArgs.builder()
            .bucket(bucketName)
            .object(objectName)
            .ssec(ssec)
            .filename(fileName)
            .build());
  }

  /**
   * Downloads data of a SSE-C encrypted object to file.
   *
   * <pre>Example:{@code
   * minioClient.downloadObject(
   *   GetObjectArgs.builder()
   *     .bucket("my-bucketname")
   *     .object("my-objectname")
   *     .ssec(ssec)
   *     .fileName("my-filename")
   *     .build());
   * }</pre>
   *
   * @param args Object of {@link DownloadObjectArgs}
   * @throws ErrorResponseException thrown to indicate S3 service returned an error response.
   * @throws IllegalArgumentException throws to indicate invalid argument passed.
   * @throws InsufficientDataException thrown to indicate not enough data available in InputStream.
   * @throws InternalException thrown to indicate internal library error.
   * @throws InvalidBucketNameException thrown to indicate invalid bucket name passed.
   * @throws InvalidKeyException thrown to indicate missing of HMAC SHA-256 library.
   * @throws InvalidResponseException thrown to indicate S3 service returned invalid or no error
   *     response.
   * @throws IOException thrown to indicate I/O error on S3 operation.
   * @throws NoSuchAlgorithmException thrown to indicate missing of MD5 or SHA-256 digest library.
   * @throws XmlParserException thrown to indicate XML parsing error.
   */
  public void downloadObject(DownloadObjectArgs args)
      throws ErrorResponseException, IllegalArgumentException, InsufficientDataException,
          InternalException, InvalidBucketNameException, InvalidKeyException,
          InvalidResponseException, IOException, NoSuchAlgorithmException, ServerException,
          XmlParserException {
    String filename = args.filename();
    Path filePath = Paths.get(filename);
    boolean fileExists = Files.exists(filePath);

    ObjectStat objectStat = statObject(new StatObjectArgs(args));
    long length = objectStat.length();
    String etag = objectStat.etag();

    String tempFilename = filename + "." + etag + ".part.minio";
    Path tempFilePath = Paths.get(tempFilename);
    boolean tempFileExists = Files.exists(tempFilePath);

    if (tempFileExists && !Files.isRegularFile(tempFilePath)) {
      throw new IOException(tempFilename + ": not a regular file");
    }

    long tempFileSize = 0;
    if (tempFileExists) {
      tempFileSize = Files.size(tempFilePath);
      if (tempFileSize > length) {
        Files.delete(tempFilePath);
        tempFileExists = false;
        tempFileSize = 0;
      }
    }

    if (fileExists) {
      long fileSize = Files.size(filePath);
      if (fileSize == length) {
        // already downloaded. nothing to do
        return;
      } else if (fileSize > length) {
        throw new IllegalArgumentException(
            "Source object, '"
                + args.object()
                + "', size:"
                + length
                + " is smaller than the destination file, '"
                + filename
                + "', size:"
                + fileSize);
      } else if (!tempFileExists) {
        // before resuming the download, copy filename to tempfilename
        Files.copy(filePath, tempFilePath);
        tempFileSize = fileSize;
        tempFileExists = true;
      }
    }

    InputStream is = null;
    OutputStream os = null;
    try {
      is = getObject(new GetObjectArgs(args));
      os =
          Files.newOutputStream(tempFilePath, StandardOpenOption.CREATE, StandardOpenOption.APPEND);
      long bytesWritten = ByteStreams.copy(is, os);
      is.close();
      os.close();

      if (bytesWritten != length - tempFileSize) {
        throw new IOException(
            tempFilename
                + ": unexpected data written.  expected = "
                + (length - tempFileSize)
                + ", written = "
                + bytesWritten);
      }
      Files.move(tempFilePath, filePath, StandardCopyOption.REPLACE_EXISTING);
    } finally {
      if (is != null) {
        is.close();
      }
      if (os != null) {
        os.close();
      }
    }
  }

  /**
   * Creates an object by server-side copying data from another object.
   *
   * <pre>Example:{@code
   * // Copy data from my-source-bucketname/my-objectname to my-bucketname/my-objectname.
   * minioClient.copyObject("my-bucketname", "my-objectname", null, null,
   *     "my-source-bucketname", null, null, null);
   *
   * // Copy data from my-source-bucketname/my-source-objectname to
   * // my-bucketname/my-objectname.
   * minioClient.copyObject("my-bucketname", "my-objectname", null, null,
   *     "my-source-bucketname", "my-source-objectname", null, null);
   *
   * // Copy data from my-source-bucketname/my-objectname to my-bucketname/my-objectname
   * // by server-side encryption.
   * minioClient.copyObject("my-bucketname", "my-objectname", null, sse,
   *     "my-source-bucketname", null, null, null);
   *
   * // Copy data from SSE-C encrypted my-source-bucketname/my-objectname to
   * // my-bucketname/my-objectname.
   * minioClient.copyObject("my-bucketname", "my-objectname", null, null,
   *     "my-source-bucketname", null, srcSsec, null);
   *
   * // Copy data from my-source-bucketname/my-objectname to my-bucketname/my-objectname
   * // with user metadata and copy conditions.
   * minioClient.copyObject("my-bucketname", "my-objectname", headers, null,
   *     "my-source-bucketname", null, null, conditions);
   * }</pre>
   *
   * @param bucketName Name of the bucket.
   * @param objectName Object name to be created.
   * @param headerMap (Optional) User metadata.
   * @param sse (Optional) Server-side encryption.
   * @param srcBucketName Source bucket name.
   * @param srcObjectName (Optional) Source object name.
   * @param srcSse (Optional) SSE-C type server-side encryption of source object.
   * @param copyConditions (Optional) Conditiions to be used in copy operation.
   * @throws ErrorResponseException thrown to indicate S3 service returned an error response.
   * @throws IllegalArgumentException throws to indicate invalid argument passed.
   * @throws InsufficientDataException thrown to indicate not enough data available in InputStream.
   * @throws InternalException thrown to indicate internal library error.
   * @throws InvalidBucketNameException thrown to indicate invalid bucket name passed.
   * @throws InvalidKeyException thrown to indicate missing of HMAC SHA-256 library.
   * @throws InvalidResponseException thrown to indicate S3 service returned invalid or no error
   *     response.
   * @throws IOException thrown to indicate I/O error on S3 operation.
   * @throws NoSuchAlgorithmException thrown to indicate missing of MD5 or SHA-256 digest library.
   * @throws XmlParserException thrown to indicate XML parsing error.
   * @deprecated use {@link #copyObject(CopyObjectArgs)}
   */
  @Deprecated
  public void copyObject(
      String bucketName,
      String objectName,
      Map<String, String> headerMap,
      ServerSideEncryption sse,
      String srcBucketName,
      String srcObjectName,
      ServerSideEncryption srcSse,
      CopyConditions copyConditions)
      throws ErrorResponseException, IllegalArgumentException, InsufficientDataException,
          InternalException, InvalidBucketNameException, InvalidKeyException,
          InvalidResponseException, IOException, NoSuchAlgorithmException, ServerException,
          XmlParserException {
    ServerSideEncryptionCustomerKey srcSsec = null;
    if (srcSse instanceof ServerSideEncryptionCustomerKey) {
      srcSsec = (ServerSideEncryptionCustomerKey) srcSse;
    }
    checkReadRequestSse(srcSse);

    CopyObjectArgs.Builder argBuilder =
        CopyObjectArgs.builder().bucket(bucketName).object(objectName).headers(headerMap).sse(sse);

    CopySource.Builder sourceBuilder =
        CopySource.builder().bucket(srcBucketName).object(srcObjectName).ssec(srcSsec);

    if (copyConditions != null) {
      Map<String, String> map = copyConditions.getConditions();
      String value;

      sourceBuilder.matchETag(map.get("x-amz-copy-source-if-match"));
      sourceBuilder.notMatchETag(map.get("x-amz-copy-source-if-none-match"));

      value = map.get("x-amz-copy-source-if-modified-since");
      if (value != null) {
        sourceBuilder.modifiedSince(ZonedDateTime.parse(value, Time.HTTP_HEADER_DATE_FORMAT));
      }

      value = map.get("x-amz-copy-source-if-unmodified-since");
      if (value != null) {
        sourceBuilder.unmodifiedSince(ZonedDateTime.parse(value, Time.HTTP_HEADER_DATE_FORMAT));
      }

      value = map.get("x-amz-metadata-directive");
      if (value != null) {
        argBuilder.metadataDirective(Directive.valueOf(value));
      }
    }

    copyObject(argBuilder.source(sourceBuilder.build()).build());
  }

  /**
   * Creates an object by server-side copying data from another object.
   *
   * <pre>Example:{@code
   * // Create object "my-objectname" in bucket "my-bucketname" by copying from object
   * // "my-objectname" in bucket "my-source-bucketname".
   * minioClient.copyObject(
   *     CopyObjectArgs.builder()
   *         .bucket("my-bucketname")
   *         .object("my-objectname")
   *         .srcBucket("my-source-bucketname")
   *         .build());
   *
   * // Create object "my-objectname" in bucket "my-bucketname" by copying from object
   * // "my-source-objectname" in bucket "my-source-bucketname".
   * minioClient.copyObject(
   *     CopyObjectArgs.builder()
   *         .bucket("my-bucketname")
   *         .object("my-objectname")
   *         .srcBucket("my-source-bucketname")
   *         .srcObject("my-source-objectname")
   *         .build());
   *
   * // Create object "my-objectname" in bucket "my-bucketname" with server-side encryption by
   * // copying from object "my-objectname" in bucket "my-source-bucketname".
   * minioClient.copyObject(
   *     CopyObjectArgs.builder()
   *         .bucket("my-bucketname")
   *         .object("my-objectname")
   *         .srcBucket("my-source-bucketname")
   *         .sse(sse)
   *         .build());
   *
   * // Create object "my-objectname" in bucket "my-bucketname" by copying from SSE-C encrypted
   * // object "my-source-objectname" in bucket "my-source-bucketname".
   * minioClient.copyObject(
   *     CopyObjectArgs.builder()
   *         .bucket("my-bucketname")
   *         .object("my-objectname")
   *         .srcBucket("my-source-bucketname")
   *         .srcObject("my-source-objectname")
   *         .srcSsec(ssec)
   *         .build());
   *
   * // Create object "my-objectname" in bucket "my-bucketname" with custom headers by copying from
   * // object "my-objectname" in bucket "my-source-bucketname" using conditions.
   * minioClient.copyObject(
   *     CopyObjectArgs.builder()
   *         .bucket("my-bucketname")
   *         .object("my-objectname")
   *         .srcBucket("my-source-bucketname")
   *         .headers(headers)
   *         .srcMatchETag(etag)
   *         .build());
   * }</pre>
   *
   * @param args {@link CopyObjectArgs} object.
   * @throws ErrorResponseException thrown to indicate S3 service returned an error response.
   * @throws IllegalArgumentException throws to indicate invalid argument passed.
   * @throws InsufficientDataException thrown to indicate not enough data available in InputStream.
   * @throws InternalException thrown to indicate internal library error.
   * @throws InvalidBucketNameException thrown to indicate invalid bucket name passed.
   * @throws InvalidKeyException thrown to indicate missing of HMAC SHA-256 library.
   * @throws InvalidResponseException thrown to indicate S3 service returned invalid or no error
   *     response.
   * @throws IOException thrown to indicate I/O error on S3 operation.
   * @throws NoSuchAlgorithmException thrown to indicate missing of MD5 or SHA-256 digest library.
   * @throws XmlParserException thrown to indicate XML parsing error.
   */
  public ObjectWriteResponse copyObject(CopyObjectArgs args)
      throws ErrorResponseException, IllegalArgumentException, InsufficientDataException,
          InternalException, InvalidBucketNameException, InvalidKeyException,
          InvalidResponseException, IOException, NoSuchAlgorithmException, ServerException,
          XmlParserException {
    checkArgs(args);
    args.validateSse(this.baseUrl);
    if (args.source().offset() != null || args.source().length() != null) {
      return composeObject(new ComposeObjectArgs(args));
    }

    ObjectStat stat = statObject(new StatObjectArgs(args.source()));
    if (stat.length() > ObjectWriteArgs.MAX_PART_SIZE) {
      if (args.metadataDirective() != null && args.metadataDirective() == Directive.COPY) {
        throw new IllegalArgumentException(
            "COPY metadata directive is not applicable to source object size greater than 5 GiB");
      }
      if (args.taggingDirective() != null && args.taggingDirective() == Directive.COPY) {
        throw new IllegalArgumentException(
            "COPY tagging directive is not applicable to source object size greater than 5 GiB");
      }

      return composeObject(new ComposeObjectArgs(args));
    }

    Multimap<String, String> headers = args.genHeaders();

    if (args.metadataDirective() != null) {
      headers.put("x-amz-metadata-directive", args.metadataDirective().name());
    }

    if (args.taggingDirective() != null) {
      headers.put("x-amz-tagging-directive", args.taggingDirective().name());
    }

    headers.putAll(args.source().genCopyHeaders());

    try (Response response = executePut(args, headers, null, null, 0)) {
      CopyObjectResult result = Xml.unmarshal(CopyObjectResult.class, response.body().charStream());
      return new ObjectWriteResponse(
          response.headers(),
          args.bucket(),
          args.region(),
          args.object(),
          result.etag(),
          response.header("x-amz-version-id"));
    }
  }

  /**
   * Creates an object by combining data from different source objects using server-side copy.
   *
   * <pre>Example:{@code
   * List<ComposeSource> sourceObjectList = new ArrayList<ComposeSource>();
   * sourceObjectList.add(new ComposeSource("my-job-bucket", "my-objectname-part-one"));
   * sourceObjectList.add(new ComposeSource("my-job-bucket", "my-objectname-part-two"));
   * sourceObjectList.add(new ComposeSource("my-job-bucket", "my-objectname-part-three"));
   *
   * // Create my-bucketname/my-objectname by combining source object list.
   * minioClient.composeObject("my-bucketname", "my-objectname", sourceObjectList,
   *     null, null);
   *
   * // Create my-bucketname/my-objectname with user metadata by combining source object
   * // list.
   * minioClient.composeObject("my-bucketname", "my-objectname", sourceObjectList,
   *     userMetadata, null);
   *
   * // Create my-bucketname/my-objectname with user metadata and server-side encryption
   * // by combining source object list.
   * minioClient.composeObject("my-bucketname", "my-objectname", sourceObjectList,
   *     userMetadata, sse);
   * }</pre>
   *
   * @param bucketName Destination Bucket to be created upon compose.
   * @param objectName Destination Object to be created upon compose.
   * @param sources List of Source Objects used to compose Object.
   * @param headerMap User Meta data.
   * @param sse Server Side Encryption.
   * @throws ErrorResponseException thrown to indicate S3 service returned an error response.
   * @throws IllegalArgumentException throws to indicate invalid argument passed.
   * @throws InsufficientDataException thrown to indicate not enough data available in InputStream.
   * @throws InternalException thrown to indicate internal library error.
   * @throws InvalidBucketNameException thrown to indicate invalid bucket name passed.
   * @throws InvalidKeyException thrown to indicate missing of HMAC SHA-256 library.
   * @throws InvalidResponseException thrown to indicate S3 service returned invalid or no error
   *     response.
   * @throws IOException thrown to indicate I/O error on S3 operation.
   * @throws NoSuchAlgorithmException thrown to indicate missing of MD5 or SHA-256 digest library.
   * @throws XmlParserException thrown to indicate XML parsing error.
   * @deprecated use {@link #composeObject(ComposeObjectArgs)}
   */
  @Deprecated
  public void composeObject(
      String bucketName,
      String objectName,
      List<ComposeSource> sources,
      Map<String, String> headerMap,
      ServerSideEncryption sse)
      throws ErrorResponseException, IllegalArgumentException, InsufficientDataException,
          InternalException, InvalidBucketNameException, InvalidKeyException,
          InvalidResponseException, IOException, NoSuchAlgorithmException, ServerException,
          XmlParserException {
    composeObject(
        ComposeObjectArgs.builder()
            .bucket(bucketName)
            .object(objectName)
            .sources(sources)
            .sse(sse)
            .headers(newMultimap(headerMap))
            .build());
  }

  private int calculatePartCount(List<ComposeSource> sources)
      throws ErrorResponseException, IllegalArgumentException, InsufficientDataException,
          InternalException, InvalidBucketNameException, InvalidKeyException,
          InvalidResponseException, IOException, NoSuchAlgorithmException, ServerException,
          XmlParserException {
    long objectSize = 0;
    int partCount = 0;
    int i = 0;
    for (ComposeSource src : sources) {
      i++;
      ObjectStat stat = statObject(new StatObjectArgs(src));

      src.buildHeaders(stat.length(), stat.etag());

      long size = stat.length();
      if (src.length() != null) {
        size = src.length();
      } else if (src.offset() != null) {
        size -= src.offset();
      }

      if (size < ObjectWriteArgs.MIN_MULTIPART_SIZE && sources.size() != 1 && i != sources.size()) {
        throw new IllegalArgumentException(
            "source "
                + src.bucket()
                + "/"
                + src.object()
                + ": size "
                + size
                + " must be greater than "
                + ObjectWriteArgs.MIN_MULTIPART_SIZE);
      }

      objectSize += size;
      if (objectSize > ObjectWriteArgs.MAX_OBJECT_SIZE) {
        throw new IllegalArgumentException(
            "destination object size must be less than " + ObjectWriteArgs.MAX_OBJECT_SIZE);
      }

      if (size > ObjectWriteArgs.MAX_PART_SIZE) {
        long count = size / ObjectWriteArgs.MAX_PART_SIZE;
        long lastPartSize = size - (count * ObjectWriteArgs.MAX_PART_SIZE);
        if (lastPartSize > 0) {
          count++;
        } else {
          lastPartSize = ObjectWriteArgs.MAX_PART_SIZE;
        }

        if (lastPartSize < ObjectWriteArgs.MIN_MULTIPART_SIZE
            && sources.size() != 1
            && i != sources.size()) {
          throw new IllegalArgumentException(
              "source "
                  + src.bucket()
                  + "/"
                  + src.object()
                  + ": "
                  + "for multipart split upload of "
                  + size
                  + ", last part size is less than "
                  + ObjectWriteArgs.MIN_MULTIPART_SIZE);
        }
        partCount += (int) count;
      } else {
        partCount++;
      }

      if (partCount > ObjectWriteArgs.MAX_MULTIPART_COUNT) {
        throw new IllegalArgumentException(
            "Compose sources create more than allowed multipart count "
                + ObjectWriteArgs.MAX_MULTIPART_COUNT);
      }
    }

    return partCount;
  }

  /**
   * Creates an object by combining data from different source objects using server-side copy.
   *
   * <pre>Example:{@code
   * List<ComposeSource> sourceObjectList = new ArrayList<ComposeSource>();
   *
   * sourceObjectList.add(
   *    ComposeSource.builder().bucket("my-job-bucket").object("my-objectname-part-one").build());
   * sourceObjectList.add(
   *    ComposeSource.builder().bucket("my-job-bucket").object("my-objectname-part-two").build());
   * sourceObjectList.add(
   *    ComposeSource.builder().bucket("my-job-bucket").object("my-objectname-part-three").build());
   *
   * // Create my-bucketname/my-objectname by combining source object list.
   * minioClient.composeObject(
   *    ComposeObjectArgs.builder()
   *        .bucket("my-bucketname")
   *        .object("my-objectname")
   *        .sources(sourceObjectList)
   *        .build());
   *
   * // Create my-bucketname/my-objectname with user metadata by combining source object
   * // list.
   * minioClient.composeObject(
   *     ComposeObjectArgs.builder()
   *        .bucket("my-bucketname")
   *        .object("my-objectname")
   *        .sources(sourceObjectList)
   *        .build());
   *
   * // Create my-bucketname/my-objectname with user metadata and server-side encryption
   * // by combining source object list.
   * minioClient.composeObject(
   *   ComposeObjectArgs.builder()
   *        .bucket("my-bucketname")
   *        .object("my-objectname")
   *        .sources(sourceObjectList)
   *        .ssec(sse)
   *        .build());
   *
   * }</pre>
   *
   * @param args {@link ComposeObjectArgs} object.
   * @return {@link ObjectWriteResponse} object.
   * @throws ErrorResponseException thrown to indicate S3 service returned an error response.
   * @throws IllegalArgumentException throws to indicate invalid argument passed.
   * @throws InsufficientDataException thrown to indicate not enough data available in InputStream.
   * @throws InternalException thrown to indicate internal library error.
   * @throws InvalidBucketNameException thrown to indicate invalid bucket name passed.
   * @throws InvalidKeyException thrown to indicate missing of HMAC SHA-256 library.
   * @throws InvalidResponseException thrown to indicate S3 service returned invalid or no error
   *     response.
   * @throws IOException thrown to indicate I/O error on S3 operation.
   * @throws NoSuchAlgorithmException thrown to indicate missing of MD5 or SHA-256 digest library.
   * @throws XmlParserException thrown to indicate XML parsing error.
   */
  public ObjectWriteResponse composeObject(ComposeObjectArgs args)
      throws ErrorResponseException, IllegalArgumentException, InsufficientDataException,
          InternalException, InvalidBucketNameException, InvalidKeyException,
          InvalidResponseException, IOException, NoSuchAlgorithmException, ServerException,
          XmlParserException {
    checkArgs(args);
    args.validateSse(this.baseUrl);
    List<ComposeSource> sources = args.sources();
    int partCount = calculatePartCount(sources);
    if (partCount == 1
        && args.sources().get(0).offset() == null
        && args.sources().get(0).length() == null) {
      return copyObject(new CopyObjectArgs(args));
    }

    Multimap<String, String> headers = newMultimap(args.extraHeaders());
    headers.putAll(args.genHeaders());
    CreateMultipartUploadResponse createMultipartUploadResponse =
        createMultipartUpload(
            args.bucket(), args.region(), args.object(), headers, args.extraQueryParams());
    String uploadId = createMultipartUploadResponse.result().uploadId();

    Multimap<String, String> ssecHeaders = HashMultimap.create();
    if (args.sse() != null && args.sse().type() == ServerSideEncryption.Type.SSE_C) {
      ssecHeaders.putAll(newMultimap(args.sse().headers()));
    }

    try {
      int partNumber = 0;
      Part[] totalParts = new Part[partCount];
      for (ComposeSource src : sources) {
        long size = src.objectSize();
        if (src.length() != null) {
          size = src.length();
        } else if (src.offset() != null) {
          size -= src.offset();
        }
        long offset = 0;
        if (src.offset() != null) {
          offset = src.offset();
        }

        headers = newMultimap(src.headers());
        headers.putAll(ssecHeaders);

        if (size <= ObjectWriteArgs.MAX_PART_SIZE) {
          partNumber++;
          if (src.length() != null) {
            headers.put(
                "x-amz-copy-source-range", "bytes=" + offset + "-" + (offset + src.length() - 1));
          } else if (src.offset() != null) {
            headers.put("x-amz-copy-source-range", "bytes=" + offset + "-" + (offset + size - 1));
          }

          UploadPartCopyResponse response =
              uploadPartCopy(
                  args.bucket(), args.region(), args.object(), uploadId, partNumber, headers, null);
          String eTag = response.result().etag();

          totalParts[partNumber - 1] = new Part(partNumber, eTag);
          continue;
        }

        while (size > 0) {
          partNumber++;

          long startBytes = offset;
          long endBytes = startBytes + ObjectWriteArgs.MAX_PART_SIZE;
          if (size < ObjectWriteArgs.MAX_PART_SIZE) {
            endBytes = startBytes + size;
          }

          Multimap<String, String> headersCopy = newMultimap(headers);
          headersCopy.put("x-amz-copy-source-range", "bytes=" + startBytes + "-" + endBytes);

          UploadPartCopyResponse response =
              uploadPartCopy(
                  args.bucket(),
                  args.region(),
                  args.object(),
                  uploadId,
                  partNumber,
                  headersCopy,
                  null);
          String eTag = response.result().etag();
          totalParts[partNumber - 1] = new Part(partNumber, eTag);
          offset = startBytes;
          size -= (endBytes - startBytes);
        }
      }

      return completeMultipartUpload(
          args.bucket(),
          getRegion(args.bucket(), args.region()),
          args.object(),
          uploadId,
          totalParts,
          null,
          null);
    } catch (RuntimeException e) {
      abortMultipartUpload(args.bucket(), args.region(), args.object(), uploadId, null, null);
      throw e;
    } catch (Exception e) {
      abortMultipartUpload(args.bucket(), args.region(), args.object(), uploadId, null, null);
      throw e;
    }
  }

  /**
   * Gets presigned URL of an object for HTTP method, expiry time and custom request parameters.
   *
   * <pre>Example:{@code
   * String url = minioClient.getPresignedObjectUrl(Method.DELETE, "my-bucketname",
   *     "my-objectname", 24 * 60 * 60, reqParams);
   * }</pre>
   *
   * @param method HTTP {@link Method} to generate presigned URL.
   * @param bucketName Name of the bucket.
   * @param objectName Object name in the bucket.
   * @param expires Expiry in seconds; defaults to 7 days.
   * @param reqParams Request parameters to override. Supported headers are response-expires,
   *     response-content-type, response-cache-control and response-content-disposition.
   * @return String - URL string.
   * @throws ErrorResponseException thrown to indicate S3 service returned an error response.
   * @throws IllegalArgumentException throws to indicate invalid argument passed.
   * @throws InsufficientDataException thrown to indicate not enough data available in InputStream.
   * @throws InternalException thrown to indicate internal library error.
   * @throws InvalidBucketNameException thrown to indicate invalid bucket name passed.
   * @throws InvalidExpiresRangeException thrown to indicate invalid expiry duration passed.
   * @throws InvalidKeyException thrown to indicate missing of HMAC SHA-256 library.
   * @throws InvalidResponseException thrown to indicate S3 service returned invalid or no error
   *     response.
   * @throws IOException thrown to indicate I/O error on S3 operation.
   * @throws NoSuchAlgorithmException thrown to indicate missing of MD5 or SHA-256 digest library.
   * @throws XmlParserException thrown to indicate XML parsing error.
   * @deprecated use {@link #getPresignedObjectUrl(GetPresignedObjectUrlArgs)}
   */
  @Deprecated
  public String getPresignedObjectUrl(
      Method method,
      String bucketName,
      String objectName,
      Integer expires,
      Map<String, String> reqParams)
      throws ErrorResponseException, IllegalArgumentException, InsufficientDataException,
          InternalException, InvalidBucketNameException, InvalidExpiresRangeException,
          InvalidKeyException, InvalidResponseException, IOException, NoSuchAlgorithmException,
          ServerException, XmlParserException {

    return getPresignedObjectUrl(
        GetPresignedObjectUrlArgs.builder()
            .bucket(bucketName)
            .object(objectName)
            .method(method)
            .expiry(expires)
            .extraQueryParams(reqParams)
            .build());
  }

  /**
   * Gets presigned URL of an object for HTTP method, expiry time and custom request parameters.
   *
   * <pre>Example:{@code
   * // Get presigned URL string to delete 'my-objectname' in 'my-bucketname' and its life time
   * // is one day.
   * String url =
   *    minioClient.getPresignedObjectUrl(
   *        GetPresignedObjectUrlArgs.builder()
   *            .method(Method.DELETE)
   *            .bucket("my-bucketname")
   *            .object("my-objectname")
   *            .expiry(24 * 60 * 60)
   *            .build());
   * System.out.println(url);
   *
   * // Get presigned URL string to upload 'my-objectname' in 'my-bucketname'
   * // with response-content-type as application/json and life time as one day.
   * Map<String, String> reqParams = new HashMap<String, String>();
   * reqParams.put("response-content-type", "application/json");
   *
   * String url =
   *    minioClient.getPresignedObjectUrl(
   *        GetPresignedObjectUrlArgs.builder()
   *            .method(Method.PUT)
   *            .bucket("my-bucketname")
   *            .object("my-objectname")
   *            .expiry(1, TimeUnit.DAYS)
   *            .extraQueryParams(reqParams)
   *            .build());
   * System.out.println(url);
   *
   * // Get presigned URL string to download 'my-objectname' in 'my-bucketname' and its life time
   * // is 2 hours.
   * String url =
   *    minioClient.getPresignedObjectUrl(
   *        GetPresignedObjectUrlArgs.builder()
   *            .method(Method.GET)
   *            .bucket("my-bucketname")
   *            .object("my-objectname")
   *            .expiry(2, TimeUnit.HOURS)
   *            .build());
   * System.out.println(url);
   * }</pre>
   *
   * @param args {@link GetPresignedObjectUrlArgs} object.
   * @return String - URL string.
   * @throws ErrorResponseException thrown to indicate S3 service returned an error response.
   * @throws IllegalArgumentException throws to indicate invalid argument passed.
   * @throws InsufficientDataException thrown to indicate not enough data available in InputStream.
   * @throws InternalException thrown to indicate internal library error.
   * @throws InvalidBucketNameException thrown to indicate invalid bucket name passed.
   * @throws InvalidExpiresRangeException thrown to indicate invalid expiry duration passed.
   * @throws InvalidKeyException thrown to indicate missing of HMAC SHA-256 library.
   * @throws InvalidResponseException thrown to indicate S3 service returned invalid or no error
   *     response.
   * @throws IOException thrown to indicate I/O error on S3 operation.
   * @throws NoSuchAlgorithmException thrown to indicate missing of MD5 or SHA-256 digest library.
   * @throws XmlParserException thrown to indicate XML parsing error.
   * @throws ServerException
   */
  public String getPresignedObjectUrl(GetPresignedObjectUrlArgs args)
      throws ErrorResponseException, IllegalArgumentException, InsufficientDataException,
          InternalException, InvalidBucketNameException, InvalidExpiresRangeException,
          InvalidKeyException, InvalidResponseException, IOException, NoSuchAlgorithmException,
          XmlParserException, ServerException {
    checkArgs(args);

    byte[] body = null;
    if (args.method() == Method.PUT || args.method() == Method.POST) {
      body = EMPTY_BODY;
    }

    Multimap<String, String> queryParams = newMultimap(args.extraQueryParams());
    if (args.versionId() != null) queryParams.put("versionId", args.versionId());

    String region = getRegion(args.bucket(), args.region());
    HttpUrl url = buildUrl(args.method(), args.bucket(), args.object(), region, queryParams);
    Request request = createRequest(url, args.method(), null, body, 0);
    Credentials creds = provider != null ? provider.fetch() : null;
    String accessKey = creds != null ? creds.accessKey() : null;
    String secretKey = creds != null ? creds.secretKey() : null;
    url = Signer.presignV4(request, region, accessKey, secretKey, args.expiry());
    return url.toString();
  }

  /**
   * Gets presigned URL of an object to download its data for expiry time and request parameters.
   *
   * <pre>Example:{@code
   * // Get presigned URL to download my-objectname data with one day expiry and request
   * // parameters.
   * String url = minioClient.presignedGetObject("my-bucketname", "my-objectname",
   *     24 * 60 * 60, reqParams);
   * }</pre>
   *
   * @param bucketName Name of the bucket.
   * @param objectName Object name in the bucket.
   * @param expires Expiry in seconds; defaults to 7 days.
   * @param reqParams Request parameters to override. Supported headers are response-expires,
   *     response-content-type, response-cache-control and response-content-disposition.
   * @return String - URL string to download the object.
   * @throws ErrorResponseException thrown to indicate S3 service returned an error response.
   * @throws IllegalArgumentException throws to indicate invalid argument passed.
   * @throws InsufficientDataException thrown to indicate not enough data available in InputStream.
   * @throws InternalException thrown to indicate internal library error.
   * @throws InvalidBucketNameException thrown to indicate invalid bucket name passed.
   * @throws InvalidExpiresRangeException thrown to indicate invalid expiry duration passed.
   * @throws InvalidKeyException thrown to indicate missing of HMAC SHA-256 library.
   * @throws InvalidResponseException thrown to indicate S3 service returned invalid or no error
   *     response.
   * @throws IOException thrown to indicate I/O error on S3 operation.
   * @throws NoSuchAlgorithmException thrown to indicate missing of MD5 or SHA-256 digest library.
   * @throws XmlParserException thrown to indicate XML parsing error.
   * @deprecated use {@link #getPresignedObjectUrl(GetPresignedObjectUrlArgs)}
   */
  @Deprecated
  public String presignedGetObject(
      String bucketName, String objectName, Integer expires, Map<String, String> reqParams)
      throws ErrorResponseException, IllegalArgumentException, InsufficientDataException,
          InternalException, InvalidBucketNameException, InvalidExpiresRangeException,
          InvalidKeyException, InvalidResponseException, IOException, NoSuchAlgorithmException,
          ServerException, XmlParserException {

    return getPresignedObjectUrl(
        GetPresignedObjectUrlArgs.builder()
            .method(Method.GET)
            .bucket(bucketName)
            .object(objectName)
            .expiry(expires)
            .extraQueryParams(reqParams)
            .build());
  }

  /**
   * Gets presigned URL of an object to download its data for expiry time.
   *
   * <pre>Example:{@code
   * // Get presigned URL to download my-objectname data with one day expiry.
   * String url = minioClient.presignedGetObject("my-bucketname", "my-objectname",
   *     24 * 60 * 60);
   * }</pre>
   *
   * @param bucketName Name of the bucket.
   * @param objectName Object name in the bucket.
   * @param expires Expiry in seconds; defaults to 7 days.
   * @return String - URL string to download the object.
   * @throws ErrorResponseException thrown to indicate S3 service returned an error response.
   * @throws IllegalArgumentException throws to indicate invalid argument passed.
   * @throws InsufficientDataException thrown to indicate not enough data available in InputStream.
   * @throws InternalException thrown to indicate internal library error.
   * @throws InvalidBucketNameException thrown to indicate invalid bucket name passed.
   * @throws InvalidExpiresRangeException thrown to indicate invalid expiry duration passed.
   * @throws InvalidKeyException thrown to indicate missing of HMAC SHA-256 library.
   * @throws InvalidResponseException thrown to indicate S3 service returned invalid or no error
   *     response.
   * @throws IOException thrown to indicate I/O error on S3 operation.
   * @throws NoSuchAlgorithmException thrown to indicate missing of MD5 or SHA-256 digest library.
   * @throws XmlParserException thrown to indicate XML parsing error.
   * @deprecated use {@link #getPresignedObjectUrl(GetPresignedObjectUrlArgs)}
   */
  @Deprecated
  public String presignedGetObject(String bucketName, String objectName, Integer expires)
      throws ErrorResponseException, IllegalArgumentException, InsufficientDataException,
          InternalException, InvalidBucketNameException, InvalidExpiresRangeException,
          InvalidKeyException, InvalidResponseException, IOException, NoSuchAlgorithmException,
          ServerException, XmlParserException {
    return getPresignedObjectUrl(
        GetPresignedObjectUrlArgs.builder()
            .method(Method.GET)
            .bucket(bucketName)
            .object(objectName)
            .expiry(expires)
            .build());
  }

  /**
   * Gets presigned URL of an object to download its data for 7 days.
   *
   * <pre>Example:{@code
   * String url = minioClient.presignedGetObject("my-bucketname", "my-objectname");
   * }</pre>
   *
   * @param bucketName Name of the bucket.
   * @param objectName Object name in the bucket.
   * @return String - URL string to download the object.
   * @throws ErrorResponseException thrown to indicate S3 service returned an error response.
   * @throws IllegalArgumentException throws to indicate invalid argument passed.
   * @throws InsufficientDataException thrown to indicate not enough data available in InputStream.
   * @throws InternalException thrown to indicate internal library error.
   * @throws InvalidBucketNameException thrown to indicate invalid bucket name passed.
   * @throws InvalidExpiresRangeException thrown to indicate invalid expiry duration passed.
   * @throws InvalidKeyException thrown to indicate missing of HMAC SHA-256 library.
   * @throws InvalidResponseException thrown to indicate S3 service returned invalid or no error
   *     response.
   * @throws IOException thrown to indicate I/O error on S3 operation.
   * @throws NoSuchAlgorithmException thrown to indicate missing of MD5 or SHA-256 digest library.
   * @throws XmlParserException thrown to indicate XML parsing error.
   * @deprecated use {@link #getPresignedObjectUrl(GetPresignedObjectUrlArgs)}
   */
  @Deprecated
  public String presignedGetObject(String bucketName, String objectName)
      throws ErrorResponseException, IllegalArgumentException, InsufficientDataException,
          InternalException, InvalidBucketNameException, InvalidExpiresRangeException,
          InvalidKeyException, InvalidResponseException, IOException, NoSuchAlgorithmException,
          ServerException, XmlParserException {

    return getPresignedObjectUrl(
        GetPresignedObjectUrlArgs.builder()
            .method(Method.GET)
            .bucket(bucketName)
            .object(objectName)
            .build());
  }

  /**
   * Gets presigned URL of an object to upload data for expiry time.
   *
   * <pre>Example:{@code
   * // Get presigned URL to upload data to my-objectname with one day expiry.
   * String url =
   *     minioClient.presignedPutObject("my-bucketname", "my-objectname", 24 * 60 * 60);
   * }</pre>
   *
   * @param bucketName Name of the bucket.
   * @param objectName Object name in the bucket.
   * @param expires Expiry in seconds; defaults to 7 days.
   * @return String - URL string to upload an object.
   * @throws ErrorResponseException thrown to indicate S3 service returned an error response.
   * @throws IllegalArgumentException throws to indicate invalid argument passed.
   * @throws InsufficientDataException thrown to indicate not enough data available in InputStream.
   * @throws InternalException thrown to indicate internal library error.
   * @throws InvalidBucketNameException thrown to indicate invalid bucket name passed.
   * @throws InvalidExpiresRangeException thrown to indicate invalid expiry duration passed.
   * @throws InvalidKeyException thrown to indicate missing of HMAC SHA-256 library.
   * @throws InvalidResponseException thrown to indicate S3 service returned invalid or no error
   *     response.
   * @throws IOException thrown to indicate I/O error on S3 operation.
   * @throws NoSuchAlgorithmException thrown to indicate missing of MD5 or SHA-256 digest library.
   * @throws XmlParserException thrown to indicate XML parsing error.
   * @deprecated use {@link #getPresignedObjectUrl(GetPresignedObjectUrlArgs)}
   */
  @Deprecated
  public String presignedPutObject(String bucketName, String objectName, Integer expires)
      throws ErrorResponseException, IllegalArgumentException, InsufficientDataException,
          InternalException, InvalidBucketNameException, InvalidExpiresRangeException,
          InvalidKeyException, InvalidResponseException, IOException, NoSuchAlgorithmException,
          ServerException, XmlParserException {

    return getPresignedObjectUrl(
        GetPresignedObjectUrlArgs.builder()
            .method(Method.PUT)
            .bucket(bucketName)
            .object(objectName)
            .expiry(expires)
            .build());
  }

  /**
   * Gets presigned URL of an object to upload data for 7 days.
   *
   * <pre>Example:{@code
   * String url = minioClient.presignedPutObject("my-bucketname", "my-objectname");
   * }</pre>
   *
   * @param bucketName Name of the bucket.
   * @param objectName Object name in the bucket.
   * @return String - URL string to upload an object.
   * @throws ErrorResponseException thrown to indicate S3 service returned an error response.
   * @throws IllegalArgumentException throws to indicate invalid argument passed.
   * @throws InsufficientDataException thrown to indicate not enough data available in InputStream.
   * @throws InternalException thrown to indicate internal library error.
   * @throws InvalidBucketNameException thrown to indicate invalid bucket name passed.
   * @throws InvalidExpiresRangeException thrown to indicate invalid expiry duration passed.
   * @throws InvalidKeyException thrown to indicate missing of HMAC SHA-256 library.
   * @throws InvalidResponseException thrown to indicate S3 service returned invalid or no error
   *     response.
   * @throws IOException thrown to indicate I/O error on S3 operation.
   * @throws NoSuchAlgorithmException thrown to indicate missing of MD5 or SHA-256 digest library.
   * @throws XmlParserException thrown to indicate XML parsing error.
   * @deprecated use {@link #getPresignedObjectUrl(GetPresignedObjectUrlArgs)}
   */
  @Deprecated
  public String presignedPutObject(String bucketName, String objectName)
      throws ErrorResponseException, IllegalArgumentException, InsufficientDataException,
          InternalException, InvalidBucketNameException, InvalidExpiresRangeException,
          InvalidKeyException, InvalidResponseException, IOException, NoSuchAlgorithmException,
          ServerException, XmlParserException {

    return getPresignedObjectUrl(
        GetPresignedObjectUrlArgs.builder()
            .method(Method.PUT)
            .bucket(bucketName)
            .object(objectName)
            .build());
  }

  /**
   * Gets form-data of {@link PostPolicy} of an object to upload its data using POST method.
   *
   * <pre>Example:{@code
   * PostPolicy policy = new PostPolicy("my-bucketname", "my-objectname",
   *     ZonedDateTime.now().plusDays(7));
   *
   * // 'my-objectname' should be 'image/png' content type
   * policy.setContentType("image/png");
   *
   * // set success action status to 201 to receive XML document
   * policy.setSuccessActionStatus(201);
   *
   * Map<String,String> formData = minioClient.presignedPostPolicy(policy);
   *
   * // Print curl command to be executed by anonymous user to upload /tmp/userpic.png.
   * System.out.print("curl -X POST ");
   * for (Map.Entry<String,String> entry : formData.entrySet()) {
   *   System.out.print(" -F " + entry.getKey() + "=" + entry.getValue());
   * }
   * System.out.println(" -F file=@/tmp/userpic.png https://play.min.io/my-bucketname");
   * }</pre>
   *
   * @param policy Post policy of an object.
   * @return Map&ltString, String&gt - Contains form-data to upload an object using POST method.
   * @throws ErrorResponseException thrown to indicate S3 service returned an error response.
   * @throws IllegalArgumentException throws to indicate invalid argument passed.
   * @throws InsufficientDataException thrown to indicate not enough data available in InputStream.
   * @throws InternalException thrown to indicate internal library error.
   * @throws InvalidBucketNameException thrown to indicate invalid bucket name passed.
   * @throws InvalidExpiresRangeException thrown to indicate invalid expiry duration passed.
   * @throws InvalidKeyException thrown to indicate missing of HMAC SHA-256 library.
   * @throws InvalidResponseException thrown to indicate S3 service returned invalid or no error
   *     response.
   * @throws IOException thrown to indicate I/O error on S3 operation.
   * @throws NoSuchAlgorithmException thrown to indicate missing of MD5 or SHA-256 digest library.
   * @throws XmlParserException thrown to indicate XML parsing error.
   * @see PostPolicy
   */
  public Map<String, String> presignedPostPolicy(PostPolicy policy)
      throws ErrorResponseException, IllegalArgumentException, InsufficientDataException,
          InternalException, InvalidBucketNameException, InvalidExpiresRangeException,
          InvalidKeyException, InvalidResponseException, IOException, NoSuchAlgorithmException,
          ServerException, XmlParserException {

    Credentials creds = provider != null ? provider.fetch() : null;
    String accessKey = creds != null ? creds.accessKey() : null;
    String secretKey = creds != null ? creds.secretKey() : null;
    return policy.formData(accessKey, secretKey, getRegion(policy.bucketName(), null));
  }

  /**
   * Removes an object.
   *
   * <pre>Example:{@code
   * minioClient.removeObject("my-bucketname", "my-objectname");
   * }</pre>
   *
   * @param bucketName Name of the bucket.
   * @param objectName Object name in the bucket.
   * @throws ErrorResponseException thrown to indicate S3 service returned an error response.
   * @throws IllegalArgumentException throws to indicate invalid argument passed.
   * @throws InsufficientDataException thrown to indicate not enough data available in InputStream.
   * @throws InternalException thrown to indicate internal library error.
   * @throws InvalidBucketNameException thrown to indicate invalid bucket name passed.
   * @throws InvalidKeyException thrown to indicate missing of HMAC SHA-256 library.
   * @throws InvalidResponseException thrown to indicate S3 service returned invalid or no error
   *     response.
   * @throws IOException thrown to indicate I/O error on S3 operation.
   * @throws NoSuchAlgorithmException thrown to indicate missing of MD5 or SHA-256 digest library.
   * @throws XmlParserException thrown to indicate XML parsing error.
   * @deprecated use {@link #removeObject(RemoveObjectArgs)}
   */
  @Deprecated
  public void removeObject(String bucketName, String objectName)
      throws ErrorResponseException, IllegalArgumentException, InsufficientDataException,
          InternalException, InvalidBucketNameException, InvalidKeyException,
          InvalidResponseException, IOException, NoSuchAlgorithmException, ServerException,
          XmlParserException {
    removeObject(RemoveObjectArgs.builder().bucket(bucketName).object(objectName).build());
  }

  /**
   * Removes an object.
   *
   * <pre>Example:{@code
   * // Remove object.
   * minioClient.removeObject(
   *     RemoveObjectArgs.builder().bucket("my-bucketname").object("my-objectname").build());
   *
   * // Remove versioned object.
   * minioClient.removeObject(
   *     RemoveObjectArgs.builder()
   *         .bucket("my-bucketname")
   *         .object("my-versioned-objectname")
   *         .versionId("my-versionid")
   *         .build());
   *
   * // Remove versioned object bypassing Governance mode.
   * minioClient.removeObject(
   *     RemoveObjectArgs.builder()
   *         .bucket("my-bucketname")
   *         .object("my-versioned-objectname")
   *         .versionId("my-versionid")
   *         .bypassRetentionMode(true)
   *         .build());
   * }</pre>
   *
   * @param args {@link RemoveObjectArgs} object.
   * @throws ErrorResponseException thrown to indicate S3 service returned an error response.
   * @throws IllegalArgumentException throws to indicate invalid argument passed.
   * @throws InsufficientDataException thrown to indicate not enough data available in InputStream.
   * @throws InternalException thrown to indicate internal library error.
   * @throws InvalidBucketNameException thrown to indicate invalid bucket name passed.
   * @throws InvalidKeyException thrown to indicate missing of HMAC SHA-256 library.
   * @throws InvalidResponseException thrown to indicate S3 service returned invalid or no error
   *     response.
   * @throws IOException thrown to indicate I/O error on S3 operation.
   * @throws NoSuchAlgorithmException thrown to indicate missing of MD5 or SHA-256 digest library.
   * @throws XmlParserException thrown to indicate XML parsing error.
   */
  public void removeObject(RemoveObjectArgs args)
      throws ErrorResponseException, IllegalArgumentException, InsufficientDataException,
          InternalException, InvalidBucketNameException, InvalidKeyException,
          InvalidResponseException, IOException, NoSuchAlgorithmException, ServerException,
          XmlParserException {
    checkArgs(args);
    executeDelete(
        args,
        args.bypassGovernanceMode()
            ? newMultimap("x-amz-bypass-governance-retention", "true")
            : null,
        (args.versionId() != null) ? newMultimap("versionId", args.versionId()) : null);
  }

  /**
   * Removes multiple objects lazily. Its required to iterate the returned Iterable to perform
   * removal.
   *
   * <pre>Example:{@code
   * List<String> myObjectNames = new LinkedList<String>();
   * objectNames.add("my-objectname1");
   * objectNames.add("my-objectname2");
   * objectNames.add("my-objectname3");
   * Iterable<Result<DeleteError>> results =
   *     minioClient.removeObjects("my-bucketname", myObjectNames);
   * for (Result<DeleteError> result : results) {
   *   DeleteError error = errorResult.get();
   *   System.out.println(
   *       "Error in deleting object " + error.objectName() + "; " + error.message());
   * }
   * }</pre>
   *
   * @param bucketName Name of the bucket.
   * @param objectNames List of Object names in the bucket.
   * @return Iterable&ltResult&ltDeleteError&gt&gt - Lazy iterator contains object removal status.
   * @deprecated use {@link #removeObjects(RemoveObjectsArgs)}
   */
  @Deprecated
  public Iterable<Result<DeleteError>> removeObjects(
      final String bucketName, final Iterable<String> objectNames) {
    Stream<DeleteObject> stream =
        StreamSupport.stream(objectNames.spliterator(), false)
            .map(
                name -> {
                  return new DeleteObject(name);
                });
    return removeObjects(
        RemoveObjectsArgs.builder().bucket(bucketName).objects(stream::iterator).build());
  }

  /**
   * Removes multiple objects lazily. Its required to iterate the returned Iterable to perform
   * removal.
   *
   * <pre>Example:{@code
   * List<DeleteObject> objects = new LinkedList<>();
   * objects.add(new DeleteObject("my-objectname1"));
   * objects.add(new DeleteObject("my-objectname2"));
   * objects.add(new DeleteObject("my-objectname3"));
   * Iterable<Result<DeleteError>> results =
   *     minioClient.removeObjects(
   *         RemoveObjectsArgs.builder().bucket("my-bucketname").objects(objects).build());
   * for (Result<DeleteError> result : results) {
   *   DeleteError error = errorResult.get();
   *   System.out.println(
   *       "Error in deleting object " + error.objectName() + "; " + error.message());
   * }
   * }</pre>
   *
   * @param args {@link RemoveObjectsArgs} object.
   * @return Iterable&ltResult&ltDeleteError&gt&gt - Lazy iterator contains object removal status.
   */
  public Iterable<Result<DeleteError>> removeObjects(RemoveObjectsArgs args) {
    checkArgs(args);

    return new Iterable<Result<DeleteError>>() {
      @Override
      public Iterator<Result<DeleteError>> iterator() {
        return new Iterator<Result<DeleteError>>() {
          private Result<DeleteError> error;
          private Iterator<DeleteError> errorIterator;
          private boolean completed = false;
          private Iterator<DeleteObject> objectIter = args.objects().iterator();

          private synchronized void populate() {
            List<DeleteError> errorList = null;
            try {
              List<DeleteObject> objectList = new LinkedList<>();
              int i = 0;
              while (objectIter.hasNext() && i < 1000) {
                objectList.add(objectIter.next());
                i++;
              }

              if (objectList.size() > 0) {
                DeleteObjectsResponse response =
                    deleteObjects(
                        args.bucket(),
                        args.region(),
                        objectList,
                        args.quiet(),
                        args.bypassGovernanceMode(),
                        args.extraHeaders(),
                        args.extraQueryParams());
                errorList = response.result().errorList();
              }
            } catch (ErrorResponseException
                | IllegalArgumentException
                | InsufficientDataException
                | InternalException
                | InvalidBucketNameException
                | InvalidKeyException
                | InvalidResponseException
                | IOException
                | NoSuchAlgorithmException
                | ServerException
                | XmlParserException e) {
              this.error = new Result<>(e);
            } finally {
              if (errorList != null) {
                this.errorIterator = errorList.iterator();
              } else {
                this.errorIterator = new LinkedList<DeleteError>().iterator();
              }
            }
          }

          @Override
          public boolean hasNext() {
            if (this.completed) {
              return false;
            }

            if (this.error == null && this.errorIterator == null) {
              populate();
            }

            if (this.error == null && this.errorIterator != null && !this.errorIterator.hasNext()) {
              populate();
            }

            if (this.error != null) {
              return true;
            }

            if (this.errorIterator.hasNext()) {
              return true;
            }

            this.completed = true;
            return false;
          }

          @Override
          public Result<DeleteError> next() {
            if (this.completed) {
              throw new NoSuchElementException();
            }

            if (this.error == null && this.errorIterator == null) {
              populate();
            }

            if (this.error == null && this.errorIterator != null && !this.errorIterator.hasNext()) {
              populate();
            }

            if (this.error != null) {
              this.completed = true;
              return this.error;
            }

            if (this.errorIterator.hasNext()) {
              return new Result<>(this.errorIterator.next());
            }

            this.completed = true;
            throw new NoSuchElementException();
          }

          @Override
          public void remove() {
            throw new UnsupportedOperationException();
          }
        };
      }
    };
  }

  /**
   * Lists object information of a bucket.
   *
   * <pre>Example:{@code
   * Iterable<Result<Item>> results = minioClient.listObjects("my-bucketname");
   * for (Result<Item> result : results) {
   *   Item item = result.get();
   *   System.out.println(
   *       item.lastModified() + ", " + item.size() + ", " + item.objectName());
   * }
   * }</pre>
   *
   * @param bucketName Name of the bucket.
   * @return Iterable&ltResult&ltItem&gt&gt - Lazy iterator contains object information.
   * @throws XmlParserException upon parsing response xml
   * @deprecated use {@link #listObjects(ListObjectsArgs)}
   */
  @Deprecated
  public Iterable<Result<Item>> listObjects(final String bucketName) throws XmlParserException {
    return listObjects(bucketName, null);
  }

  /**
   * Lists object information of a bucket for prefix.
   *
   * <pre>Example:{@code
   * Iterable<Result<Item>> results = minioClient.listObjects("my-bucketname", "my-obj");
   * for (Result<Item> result : results) {
   *   Item item = result.get();
   *   System.out.println(
   *       item.lastModified() + ", " + item.size() + ", " + item.objectName());
   * }
   * }</pre>
   *
   * @param bucketName Name of the bucket.
   * @param prefix Object name starts with prefix.
   * @return Iterable&ltResult&ltItem&gt&gt - Lazy iterator contains object information.
   * @throws XmlParserException upon parsing response xml
   * @deprecated use {@link #listObjects(ListObjectsArgs)}
   */
  @Deprecated
  public Iterable<Result<Item>> listObjects(final String bucketName, final String prefix)
      throws XmlParserException {
    // list all objects recursively
    return listObjects(bucketName, prefix, true);
  }

  /**
   * Lists object information of a bucket for prefix recursively.
   *
   * <pre>Example:{@code
   * Iterable<Result<Item>> results =
   *     minioClient.listObjects("my-bucketname", "my-obj", true);
   * for (Result<Item> result : results) {
   *   Item item = result.get();
   *   System.out.println(
   *       item.lastModified() + ", " + item.size() + ", " + item.objectName());
   * }
   * }</pre>
   *
   * @param bucketName Name of the bucket.
   * @param prefix Object name starts with prefix.
   * @param recursive List recursively than directory structure emulation.
   * @return Iterable&ltResult&ltItem&gt&gt - Lazy iterator contains object information.
   * @see #listObjects(String bucketName)
   * @see #listObjects(String bucketName, String prefix)
   * @see #listObjects(String bucketName, String prefix, boolean recursive, boolean useVersion1)
   * @deprecated use {@link #listObjects(ListObjectsArgs)}
   */
  @Deprecated
  public Iterable<Result<Item>> listObjects(
      final String bucketName, final String prefix, final boolean recursive) {
    return listObjects(bucketName, prefix, recursive, false);
  }

  /**
   * Lists object information of a bucket for prefix recursively using S3 API version 1.
   *
   * <pre>Example:{@code
   * Iterable<Result<Item>> results =
   *     minioClient.listObjects("my-bucketname", "my-obj", true, true);
   * for (Result<Item> result : results) {
   *   Item item = result.get();
   *   System.out.println(
   *       item.lastModified() + ", " + item.size() + ", " + item.objectName());
   * }
   * }</pre>
   *
   * @param bucketName Name of the bucket.
   * @param prefix Object name starts with prefix.
   * @param recursive List recursively than directory structure emulation.
   * @param useVersion1 when true, version 1 of REST API is used.
   * @return Iterable&ltResult&ltItem&gt&gt - Lazy iterator contains object information.
   * @see #listObjects(String bucketName)
   * @see #listObjects(String bucketName, String prefix)
   * @see #listObjects(String bucketName, String prefix, boolean recursive)
   * @deprecated use {@link #listObjects(ListObjectsArgs)}
   */
  @Deprecated
  public Iterable<Result<Item>> listObjects(
      final String bucketName,
      final String prefix,
      final boolean recursive,
      final boolean useVersion1) {
    return listObjects(bucketName, prefix, recursive, false, useVersion1);
  }

  /**
   * Lists object information with user metadata of a bucket for prefix recursively using S3 API
   * version 2.
   *
   * <pre>Example:{@code
   * Iterable<Result<Item>> results =
   *     minioClient.listObjects("my-bucketname", "my-obj", true, true, false);
   * for (Result<Item> result : results) {
   *   Item item = result.get();
   *   System.out.println(
   *       item.lastModified() + ", " + item.size() + ", " + item.objectName());
   * }
   * }</pre>
   *
   * @param bucketName Name of the bucket.
   * @param prefix Object name starts with prefix.
   * @param recursive List recursively than directory structure emulation.
   * @param includeUserMetadata include user metadata of each object. This is MinIO specific
   *     extension to ListObjectsV2.
   * @param useVersion1 when true, version 1 of REST API is used.
   * @return Iterable&ltResult&ltItem&gt&gt - Lazy iterator contains object information.
   * @see #listObjects(String bucketName)
   * @see #listObjects(String bucketName, String prefix)
   * @see #listObjects(String bucketName, String prefix, boolean recursive)
   * @deprecated use {@link #listObjects(ListObjectsArgs)}
   */
  @Deprecated
  public Iterable<Result<Item>> listObjects(
      final String bucketName,
      final String prefix,
      final boolean recursive,
      final boolean includeUserMetadata,
      final boolean useVersion1) {
    return listObjects(
        ListObjectsArgs.builder()
            .bucket(bucketName)
            .prefix(prefix)
            .recursive(recursive)
            .includeUserMetadata(includeUserMetadata)
            .useApiVersion1(useVersion1)
            .build());
  }

  /**
   * Lists objects information optionally with versions of a bucket. Supports both the versions 1
   * and 2 of the S3 API. By default, the <a
   * href="https://docs.aws.amazon.com/AmazonS3/latest/API/API_ListObjectsV2.html">version 2</a> API
   * is used. <br>
   * <a href="https://docs.aws.amazon.com/AmazonS3/latest/API/API_ListObjects.html">Version 1</a>
   * can be used by passing the optional argument {@code useVersion1} as {@code true}.
   *
   * <pre>Example:{@code
   * // Lists objects information.
   * Iterable<Result<Item>> results = minioClient.listObjects(
   *     ListObjectsArgs.builder().bucket("my-bucketname").build());
   *
   * // Lists objects information recursively.
   * Iterable<Result<Item>> results = minioClient.listObjects(
   *     ListObjectsArgs.builder().bucket("my-bucketname").recursive(true).build());
   *
   * // Lists maximum 100 objects information those names starts with 'E' and after
   * // 'ExampleGuide.pdf'.
   * Iterable<Result<Item>> results = minioClient.listObjects(
   *     ListObjectsArgs.builder()
   *         .bucket("my-bucketname")
   *         .startAfter("ExampleGuide.pdf")
   *         .prefix("E")
   *         .maxKeys(100)
   *         .build());
   *
   * // Lists maximum 100 objects information with version those names starts with 'E' and after
   * // 'ExampleGuide.pdf'.
   * Iterable<Result<Item>> results = minioClient.listObjects(
   *     ListObjectsArgs.builder()
   *         .bucket("my-bucketname")
   *         .startAfter("ExampleGuide.pdf")
   *         .prefix("E")
   *         .maxKeys(100)
   *         .includeVersions(true)
   *         .build());
   * }</pre>
   *
   * @param args Instance of {@link ListObjectsArgs} built using the builder
   * @return Iterable&lt;Result&lt;Item&gt;&gt; - Lazy iterator contains object information.
   * @throws XmlParserException upon parsing response xml
   */
  public Iterable<Result<Item>> listObjects(ListObjectsArgs args) {
    if (args.includeVersions() || args.versionIdMarker() != null) {
      return listObjectVersions(args);
    }

    if (args.useApiVersion1()) {
      return listObjectsV1(args);
    }

    return listObjectsV2(args);
  }

  private abstract class ObjectIterator implements Iterator<Result<Item>> {
    protected Result<Item> error;
    protected Iterator<? extends Item> itemIterator;
    protected Iterator<DeleteMarker> deleteMarkerIterator;
    protected Iterator<Prefix> prefixIterator;
    protected boolean completed = false;
    protected ListObjectsResult listObjectsResult;
    protected String lastObjectName;

    protected abstract void populateResult()
        throws ErrorResponseException, IllegalArgumentException, InsufficientDataException,
            InternalException, InvalidBucketNameException, InvalidKeyException,
            InvalidResponseException, IOException, NoSuchAlgorithmException, ServerException,
            XmlParserException;

    protected synchronized void populate() {
      try {
        populateResult();
      } catch (ErrorResponseException
          | IllegalArgumentException
          | InsufficientDataException
          | InternalException
          | InvalidBucketNameException
          | InvalidKeyException
          | InvalidResponseException
          | IOException
          | NoSuchAlgorithmException
          | ServerException
          | XmlParserException e) {
        this.error = new Result<>(e);
      }

      if (this.listObjectsResult != null) {
        this.itemIterator = this.listObjectsResult.contents().iterator();
        this.deleteMarkerIterator = this.listObjectsResult.deleteMarkers().iterator();
        this.prefixIterator = this.listObjectsResult.commonPrefixes().iterator();
      } else {
        this.itemIterator = new LinkedList<Item>().iterator();
        this.deleteMarkerIterator = new LinkedList<DeleteMarker>().iterator();
        this.prefixIterator = new LinkedList<Prefix>().iterator();
      }
    }

    @Override
    public boolean hasNext() {
      if (this.completed) {
        return false;
      }

      if (this.error == null
          && this.itemIterator == null
          && this.deleteMarkerIterator == null
          && this.prefixIterator == null) {
        populate();
      }

      if (this.error == null
          && !this.itemIterator.hasNext()
          && !this.deleteMarkerIterator.hasNext()
          && !this.prefixIterator.hasNext()
          && this.listObjectsResult.isTruncated()) {
        populate();
      }

      if (this.error != null) {
        return true;
      }

      if (this.itemIterator.hasNext()) {
        return true;
      }

      if (this.deleteMarkerIterator.hasNext()) {
        return true;
      }

      if (this.prefixIterator.hasNext()) {
        return true;
      }

      this.completed = true;
      return false;
    }

    @Override
    public Result<Item> next() {
      if (this.completed) {
        throw new NoSuchElementException();
      }

      if (this.error == null
          && this.itemIterator == null
          && this.deleteMarkerIterator == null
          && this.prefixIterator == null) {
        populate();
      }

      if (this.error == null
          && !this.itemIterator.hasNext()
          && !this.deleteMarkerIterator.hasNext()
          && !this.prefixIterator.hasNext()
          && this.listObjectsResult.isTruncated()) {
        populate();
      }

      if (this.error != null) {
        this.completed = true;
        return this.error;
      }

      if (this.itemIterator.hasNext()) {
        Item item = this.itemIterator.next();
        this.lastObjectName = item.objectName();
        return new Result<>(item);
      }

      if (this.deleteMarkerIterator.hasNext()) {
        return new Result<>(this.deleteMarkerIterator.next());
      }

      if (this.prefixIterator.hasNext()) {
        return new Result<>(this.prefixIterator.next().toItem());
      }

      this.completed = true;
      throw new NoSuchElementException();
    }

    @Override
    public void remove() {
      throw new UnsupportedOperationException();
    }
  }

  private Iterable<Result<Item>> listObjectsV2(ListObjectsArgs args) {
    return new Iterable<Result<Item>>() {
      @Override
      public Iterator<Result<Item>> iterator() {
        return new ObjectIterator() {
          private ListBucketResultV2 result = null;

          @Override
          protected void populateResult()
              throws ErrorResponseException, IllegalArgumentException, InsufficientDataException,
                  InternalException, InvalidBucketNameException, InvalidKeyException,
                  InvalidResponseException, IOException, NoSuchAlgorithmException, ServerException,
                  XmlParserException {
            this.listObjectsResult = null;
            this.itemIterator = null;
            this.prefixIterator = null;

            ListObjectsV2Response response =
                listObjectsV2(
                    args.bucket(),
                    args.region(),
                    args.delimiter(),
                    args.useUrlEncodingType() ? "url" : null,
                    args.startAfter(),
                    args.maxKeys(),
                    args.prefix(),
                    (result == null) ? args.continuationToken() : result.nextContinuationToken(),
                    args.fetchOwner(),
                    args.includeUserMetadata(),
                    args.extraHeaders(),
                    args.extraQueryParams());
            result = response.result();
            this.listObjectsResult = response.result();
          }
        };
      }
    };
  }

  private Iterable<Result<Item>> listObjectsV1(ListObjectsArgs args) {
    return new Iterable<Result<Item>>() {
      @Override
      public Iterator<Result<Item>> iterator() {
        return new ObjectIterator() {
          private ListBucketResultV1 result = null;

          @Override
          protected void populateResult()
              throws ErrorResponseException, IllegalArgumentException, InsufficientDataException,
                  InternalException, InvalidBucketNameException, InvalidKeyException,
                  InvalidResponseException, IOException, NoSuchAlgorithmException, ServerException,
                  XmlParserException {
            this.listObjectsResult = null;
            this.itemIterator = null;
            this.prefixIterator = null;

            String nextMarker = (result == null) ? args.marker() : result.nextMarker();
            if (nextMarker == null) {
              nextMarker = this.lastObjectName;
            }

            ListObjectsV1Response response =
                listObjectsV1(
                    args.bucket(),
                    args.region(),
                    args.delimiter(),
                    args.useUrlEncodingType() ? "url" : null,
                    nextMarker,
                    args.maxKeys(),
                    args.prefix(),
                    args.extraHeaders(),
                    args.extraQueryParams());
            result = response.result();
            this.listObjectsResult = response.result();
          }
        };
      }
    };
  }

  private Iterable<Result<Item>> listObjectVersions(ListObjectsArgs args) {
    return new Iterable<Result<Item>>() {
      @Override
      public Iterator<Result<Item>> iterator() {
        return new ObjectIterator() {
          private ListVersionsResult result = null;

          @Override
          protected void populateResult()
              throws ErrorResponseException, IllegalArgumentException, InsufficientDataException,
                  InternalException, InvalidBucketNameException, InvalidKeyException,
                  InvalidResponseException, IOException, NoSuchAlgorithmException, ServerException,
                  XmlParserException {
            this.listObjectsResult = null;
            this.itemIterator = null;
            this.prefixIterator = null;

            ListObjectVersionsResponse response =
                listObjectVersions(
                    args.bucket(),
                    args.region(),
                    args.delimiter(),
                    args.useUrlEncodingType() ? "url" : null,
                    (result == null) ? args.keyMarker() : result.nextKeyMarker(),
                    args.maxKeys(),
                    args.prefix(),
                    (result == null) ? args.versionIdMarker() : result.nextVersionIdMarker(),
                    args.extraHeaders(),
                    args.extraQueryParams());
            result = response.result();
            this.listObjectsResult = response.result();
          }
        };
      }
    };
  }

  /**
   * Lists bucket information of all buckets.
   *
   * <pre>Example:{@code
   * List<Bucket> bucketList = minioClient.listBuckets();
   * for (Bucket bucket : bucketList) {
   *   System.out.println(bucket.creationDate() + ", " + bucket.name());
   * }
   * }</pre>
   *
   * @return List&ltBucket&gt - List of bucket information.
   * @throws ErrorResponseException thrown to indicate S3 service returned an error response.
   * @throws IllegalArgumentException throws to indicate invalid argument passed.
   * @throws InsufficientDataException thrown to indicate not enough data available in InputStream.
   * @throws InternalException thrown to indicate internal library error.
   * @throws InvalidBucketNameException thrown to indicate invalid bucket name passed.
   * @throws InvalidKeyException thrown to indicate missing of HMAC SHA-256 library.
   * @throws InvalidResponseException thrown to indicate S3 service returned invalid or no error
   *     response.
   * @throws IOException thrown to indicate I/O error on S3 operation.
   * @throws NoSuchAlgorithmException thrown to indicate missing of MD5 or SHA-256 digest library.
   * @throws XmlParserException thrown to indicate XML parsing error.
   */
  public List<Bucket> listBuckets()
      throws ErrorResponseException, IllegalArgumentException, InsufficientDataException,
          InternalException, InvalidBucketNameException, InvalidKeyException,
          InvalidResponseException, IOException, NoSuchAlgorithmException, ServerException,
          XmlParserException {
    return listBuckets(ListBucketsArgs.builder().build());
  }

  /**
   * Lists bucket information of all buckets.
   *
   * <pre>Example:{@code
   * List<Bucket> bucketList =
   *     minioClient.listBuckets(ListBucketsArgs.builder().extraHeaders(headers).build());
   * for (Bucket bucket : bucketList) {
   *   System.out.println(bucket.creationDate() + ", " + bucket.name());
   * }
   * }</pre>
   *
   * @return List&ltBucket&gt - List of bucket information.
   * @throws ErrorResponseException thrown to indicate S3 service returned an error response.
   * @throws IllegalArgumentException throws to indicate invalid argument passed.
   * @throws InsufficientDataException thrown to indicate not enough data available in InputStream.
   * @throws InternalException thrown to indicate internal library error.
   * @throws InvalidBucketNameException thrown to indicate invalid bucket name passed.
   * @throws InvalidKeyException thrown to indicate missing of HMAC SHA-256 library.
   * @throws InvalidResponseException thrown to indicate S3 service returned invalid or no error
   *     response.
   * @throws IOException thrown to indicate I/O error on S3 operation.
   * @throws NoSuchAlgorithmException thrown to indicate missing of MD5 or SHA-256 digest library.
   * @throws XmlParserException thrown to indicate XML parsing error.
   */
  public List<Bucket> listBuckets(ListBucketsArgs args)
      throws ErrorResponseException, IllegalArgumentException, InsufficientDataException,
          InternalException, InvalidBucketNameException, InvalidKeyException,
          InvalidResponseException, IOException, NoSuchAlgorithmException, ServerException,
          XmlParserException {
    try (Response response = executeGet(args, null, null)) {
      ListAllMyBucketsResult result =
          Xml.unmarshal(ListAllMyBucketsResult.class, response.body().charStream());
      return result.buckets();
    }
  }

  /**
   * Checks if a bucket exists.
   *
   * <pre>Example:{@code
   * boolean found = minioClient.bucketExists("my-bucketname");
   * if (found) {
   *   System.out.println("my-bucketname exists");
   * } else {
   *   System.out.println("my-bucketname does not exist");
   * }
   * }</pre>
   *
   * @param bucketName Name of the bucket.
   * @return boolean - True if the bucket exists.
   * @throws ErrorResponseException thrown to indicate S3 service returned an error response.
   * @throws IllegalArgumentException throws to indicate invalid argument passed.
   * @throws InsufficientDataException thrown to indicate not enough data available in InputStream.
   * @throws InternalException thrown to indicate internal library error.
   * @throws InvalidBucketNameException thrown to indicate invalid bucket name passed.
   * @throws InvalidKeyException thrown to indicate missing of HMAC SHA-256 library.
   * @throws InvalidResponseException thrown to indicate S3 service returned invalid or no error
   *     response.
   * @throws IOException thrown to indicate I/O error on S3 operation.
   * @throws NoSuchAlgorithmException thrown to indicate missing of MD5 or SHA-256 digest library.
   * @throws XmlParserException thrown to indicate XML parsing error.
   * @deprecated use {@link #bucketExists(BucketExistsArgs)}
   */
  @Deprecated
  public boolean bucketExists(String bucketName)
      throws ErrorResponseException, IllegalArgumentException, InsufficientDataException,
          InternalException, InvalidBucketNameException, InvalidKeyException,
          InvalidResponseException, IOException, NoSuchAlgorithmException, ServerException,
          XmlParserException {
    return bucketExists(BucketExistsArgs.builder().bucket(bucketName).build());
  }

  /**
   * Checks if a bucket exists.
   *
   * <pre>Example:{@code
   * boolean found =
   *      minioClient.bucketExists(BucketExistsArgs.builder().bucket("my-bucketname").build());
   * if (found) {
   *   System.out.println("my-bucketname exists");
   * } else {
   *   System.out.println("my-bucketname does not exist");
   * }
   * }</pre>
   *
   * @param args {@link BucketExistsArgs} object.
   * @return boolean - True if the bucket exists.
   * @throws ErrorResponseException thrown to indicate S3 service returned an error response.
   * @throws IllegalArgumentException throws to indicate invalid argument passed.
   * @throws IllegalArgumentException throws to indicate invalid argument passed.
   * @throws InsufficientDataException thrown to indicate not enough data available in InputStream.
   * @throws InternalException thrown to indicate internal library error.
   * @throws InvalidBucketNameException thrown to indicate invalid bucket name passed.
   * @throws InvalidKeyException thrown to indicate missing of HMAC SHA-256 library.
   * @throws InvalidResponseException thrown to indicate S3 service returned invalid or no error
   *     response.
   * @throws IOException thrown to indicate I/O error on S3 operation.
   * @throws NoSuchAlgorithmException thrown to indicate missing of MD5 or SHA-256 digest library.
   * @throws XmlParserException thrown to indicate XML parsing error.
   */
  public boolean bucketExists(BucketExistsArgs args)
      throws ErrorResponseException, IllegalArgumentException, InsufficientDataException,
          InternalException, InvalidBucketNameException, InvalidKeyException,
          InvalidResponseException, IOException, NoSuchAlgorithmException, ServerException,
          XmlParserException {
    try {
      executeHead(args, null, null);
      return true;
    } catch (ErrorResponseException e) {
      if (e.errorResponse().errorCode() != ErrorCode.NO_SUCH_BUCKET) {
        throw e;
      }
    }
    return false;
  }

  /**
   * Creates a bucket with default region.
   *
   * <pre>Example:{@code
   * minioClient.makeBucket("my-bucketname");
   * }</pre>
   *
   * @param bucketName Name of the bucket.
   * @throws ErrorResponseException thrown to indicate S3 service returned an error response.
   * @throws IllegalArgumentException throws to indicate invalid argument passed.
   * @throws InsufficientDataException thrown to indicate not enough data available in InputStream.
   * @throws InternalException thrown to indicate internal library error.
   * @throws InvalidBucketNameException thrown to indicate invalid bucket name passed.
   * @throws InvalidKeyException thrown to indicate missing of HMAC SHA-256 library.
   * @throws InvalidResponseException thrown to indicate S3 service returned invalid or no error
   *     response.
   * @throws IOException thrown to indicate I/O error on S3 operation.
   * @throws NoSuchAlgorithmException thrown to indicate missing of MD5 or SHA-256 digest library.
   * @throws RegionConflictException thrown to indicate passed region conflict with default region.
   * @throws XmlParserException thrown to indicate XML parsing error.
   * @deprecated use {@link #makeBucket(MakeBucketArgs)}
   */
  @Deprecated
  public void makeBucket(String bucketName)
      throws ErrorResponseException, IllegalArgumentException, InsufficientDataException,
          InternalException, InvalidBucketNameException, InvalidKeyException,
          InvalidResponseException, IOException, NoSuchAlgorithmException, RegionConflictException,
          ServerException, XmlParserException {
    this.makeBucket(MakeBucketArgs.builder().bucket(bucketName).build());
  }

  /**
   * Creates a bucket with given region.
   *
   * <pre>Example:{@code
   * minioClient.makeBucket("my-bucketname", "eu-west-1");
   * }</pre>
   *
   * @param bucketName Name of the bucket.
   * @param region Region in which the bucket will be created.
   * @throws ErrorResponseException thrown to indicate S3 service returned an error response.
   * @throws IllegalArgumentException throws to indicate invalid argument passed.
   * @throws InsufficientDataException thrown to indicate not enough data available in InputStream.
   * @throws InternalException thrown to indicate internal library error.
   * @throws InvalidBucketNameException thrown to indicate invalid bucket name passed.
   * @throws InvalidKeyException thrown to indicate missing of HMAC SHA-256 library.
   * @throws InvalidResponseException thrown to indicate S3 service returned invalid or no error
   *     response.
   * @throws IOException thrown to indicate I/O error on S3 operation.
   * @throws NoSuchAlgorithmException thrown to indicate missing of MD5 or SHA-256 digest library.
   * @throws RegionConflictException thrown to indicate passed region conflict with default region.
   * @throws XmlParserException thrown to indicate XML parsing error.
   * @deprecated use {@link #makeBucket(MakeBucketArgs)}
   */
  @Deprecated
  public void makeBucket(String bucketName, String region)
      throws ErrorResponseException, IllegalArgumentException, InsufficientDataException,
          InternalException, InvalidBucketNameException, InvalidKeyException,
          InvalidResponseException, IOException, NoSuchAlgorithmException, RegionConflictException,
          ServerException, XmlParserException {
    this.makeBucket(MakeBucketArgs.builder().bucket(bucketName).region(region).build());
  }

  /**
   * Creates a bucket with object lock feature enabled.
   *
   * <pre>Example:{@code
   * minioClient.makeBucket("my-bucketname", "eu-west-2", true);
   * }</pre>
   *
   * @param bucketName Name of the bucket.
   * @param region Region in which the bucket will be created.
   * @param objectLock Flag to enable object lock feature.
   * @throws ErrorResponseException thrown to indicate S3 service returned an error response.
   * @throws IllegalArgumentException throws to indicate invalid argument passed.
   * @throws InsufficientDataException thrown to indicate not enough data available in InputStream.
   * @throws InternalException thrown to indicate internal library error.
   * @throws InvalidBucketNameException thrown to indicate invalid bucket name passed.
   * @throws InvalidKeyException thrown to indicate missing of HMAC SHA-256 library.
   * @throws InvalidResponseException thrown to indicate S3 service returned invalid or no error
   *     response.
   * @throws IOException thrown to indicate I/O error on S3 operation.
   * @throws NoSuchAlgorithmException thrown to indicate missing of MD5 or SHA-256 digest library.
   * @throws RegionConflictException thrown to indicate passed region conflict with default region.
   * @throws XmlParserException thrown to indicate XML parsing error.
   * @deprecated use {@link #makeBucket(MakeBucketArgs)}
   */
  @Deprecated
  public void makeBucket(String bucketName, String region, boolean objectLock)
      throws ErrorResponseException, IllegalArgumentException, InsufficientDataException,
          InternalException, InvalidBucketNameException, InvalidKeyException,
          InvalidResponseException, IOException, NoSuchAlgorithmException, RegionConflictException,
          ServerException, XmlParserException {
    this.makeBucket(
        MakeBucketArgs.builder().bucket(bucketName).region(region).objectLock(objectLock).build());
  }

  /**
   * Creates a bucket with region and object lock.
   *
   * <pre>Example:{@code
   * // Create bucket with default region.
   * minioClient.makeBucket(
   *     MakeBucketArgs.builder()
   *         .bucket("my-bucketname")
   *         .build());
   *
   * // Create bucket with specific region.
   * minioClient.makeBucket(
   *     MakeBucketArgs.builder()
   *         .bucket("my-bucketname")
   *         .region("us-west-1")
   *         .build());
   *
   * // Create object-lock enabled bucket with specific region.
   * minioClient.makeBucket(
   *     MakeBucketArgs.builder()
   *         .bucket("my-bucketname")
   *         .region("us-west-1")
   *         .objectLock(true)
   *         .build());
   * }</pre>
   *
   * @param args Object with bucket name, region and lock functionality
   * @throws ErrorResponseException thrown to indicate S3 service returned an error response.
   * @throws IllegalArgumentException throws to indicate invalid argument passed.
   * @throws InsufficientDataException thrown to indicate not enough data available in InputStream.
   * @throws InternalException thrown to indicate internal library error.
   * @throws InvalidBucketNameException thrown to indicate invalid bucket name passed.
   * @throws InvalidKeyException thrown to indicate missing of HMAC SHA-256 library.
   * @throws InvalidResponseException thrown to indicate S3 service returned invalid or no error
   *     response.
   * @throws IOException thrown to indicate I/O error on S3 operation.
   * @throws NoSuchAlgorithmException thrown to indicate missing of MD5 or SHA-256 digest library.
   * @throws RegionConflictException thrown to indicate passed region conflict with default region.
   * @throws XmlParserException thrown to indicate XML parsing error.
   */
  public void makeBucket(MakeBucketArgs args)
      throws ErrorResponseException, IllegalArgumentException, InsufficientDataException,
          InternalException, InvalidBucketNameException, InvalidKeyException,
          InvalidResponseException, IOException, NoSuchAlgorithmException, RegionConflictException,
          ServerException, XmlParserException {
    checkArgs(args);

    String region = args.region();
    if (this.region != null && !this.region.isEmpty()) {
      // Error out if region does not match with region passed via constructor.
      if (region != null && !region.equals(this.region)) {
        throw new IllegalArgumentException(
            "region must be " + this.region + ", but passed " + region);
      }

      region = this.region;
    }

    if (region == null) {
      region = US_EAST_1;
    }

    Multimap<String, String> headers =
        args.objectLock() ? newMultimap("x-amz-bucket-object-lock-enabled", "true") : null;

    try (Response response =
        execute(
            Method.PUT,
            args.bucket(),
            null,
            region,
            merge(args.extraHeaders(), headers),
            args.extraQueryParams(),
            region.equals(US_EAST_1) ? null : new CreateBucketConfiguration(region),
            0)) {
      if (isAwsHost) {
        AwsRegionCache.INSTANCE.set(args.bucket(), region);
      }
    }
  }

  /**
   * Enables object versioning feature in a bucket.
   *
   * <pre>Example:{@code
   * minioClient.enableVersioning("my-bucketname");
   * }</pre>
   *
   * @param bucketName Name of the bucket.
   * @throws ErrorResponseException thrown to indicate S3 service returned an error response.
   * @throws IllegalArgumentException throws to indicate invalid argument passed.
   * @throws InsufficientDataException thrown to indicate not enough data available in InputStream.
   * @throws InternalException thrown to indicate internal library error.
   * @throws InvalidBucketNameException thrown to indicate invalid bucket name passed.
   * @throws InvalidKeyException thrown to indicate missing of HMAC SHA-256 library.
   * @throws InvalidResponseException thrown to indicate S3 service returned invalid or no error
   *     response.
   * @throws IOException thrown to indicate I/O error on S3 operation.
   * @throws NoSuchAlgorithmException thrown to indicate missing of MD5 or SHA-256 digest library.
   * @throws XmlParserException thrown to indicate XML parsing error.
   * @deprecated use {@link #enableVersioning(EnableVersioningArgs)}
   */
  @Deprecated
  public void enableVersioning(String bucketName)
      throws ErrorResponseException, IllegalArgumentException, InsufficientDataException,
          InternalException, InvalidBucketNameException, InvalidKeyException,
          InvalidResponseException, IOException, NoSuchAlgorithmException, ServerException,
          XmlParserException {
    this.enableVersioning(EnableVersioningArgs.builder().bucket(bucketName).build());
  }

  /**
   * Enables object versioning feature in a bucket.
   *
   * <pre>Example:{@code
   * minioClient.enableVersioning(EnableVersioningArgs.builder().bucket("my-bucketname").build());
   * }</pre>
   *
   * @param args {@link EnableVersioningArgs} object.
   * @throws ErrorResponseException thrown to indicate S3 service returned an error response.
   * @throws IllegalArgumentException throws to indicate invalid argument passed.
   * @throws InsufficientDataException thrown to indicate not enough data available in InputStream.
   * @throws InternalException thrown to indicate internal library error.
   * @throws InvalidBucketNameException thrown to indicate invalid bucket name passed.
   * @throws InvalidKeyException thrown to indicate missing of HMAC SHA-256 library.
   * @throws InvalidResponseException thrown to indicate S3 service returned invalid or no error
   *     response.
   * @throws IOException thrown to indicate I/O error on S3 operation.
   * @throws NoSuchAlgorithmException thrown to indicate missing of MD5 or SHA-256 digest library.
   * @throws XmlParserException thrown to indicate XML parsing error.
   */
  public void enableVersioning(EnableVersioningArgs args)
      throws ErrorResponseException, IllegalArgumentException, InsufficientDataException,
          InternalException, InvalidBucketNameException, InvalidKeyException,
          InvalidResponseException, IOException, NoSuchAlgorithmException, ServerException,
          XmlParserException {
    checkArgs(args);
    Response response =
        executePut(args, null, newMultimap("versioning", ""), new VersioningConfiguration(true), 0);
    response.close();
  }

  /**
   * Disables object versioning feature in a bucket.
   *
   * <pre>Example:{@code
   * minioClient.disableVersioning("my-bucketname");
   * }</pre>
   *
   * @param bucketName Name of the bucket.
   * @throws ErrorResponseException thrown to indicate S3 service returned an error response.
   * @throws IllegalArgumentException throws to indicate invalid argument passed.
   * @throws InsufficientDataException thrown to indicate not enough data available in InputStream.
   * @throws InternalException thrown to indicate internal library error.
   * @throws InvalidBucketNameException thrown to indicate invalid bucket name passed.
   * @throws InvalidKeyException thrown to indicate missing of HMAC SHA-256 library.
   * @throws InvalidResponseException thrown to indicate S3 service returned invalid or no error
   *     response.
   * @throws IOException thrown to indicate I/O error on S3 operation.
   * @throws NoSuchAlgorithmException thrown to indicate missing of MD5 or SHA-256 digest library.
   * @throws XmlParserException thrown to indicate XML parsing error.
   * @deprecated use {@link #disableVersioning(DisableVersioningArgs)}
   */
  @Deprecated
  public void disableVersioning(String bucketName)
      throws ErrorResponseException, IllegalArgumentException, InsufficientDataException,
          InternalException, InvalidBucketNameException, InvalidKeyException,
          InvalidResponseException, IOException, NoSuchAlgorithmException, ServerException,
          XmlParserException {
    this.disableVersioning(DisableVersioningArgs.builder().bucket(bucketName).build());
  }

  /**
   * Disables object versioning feature in a bucket.
   *
   * <pre>Example:{@code
   * minioClient.disableVersioning(
   *     DisableVersioningArgs.builder().bucket("my-bucketname").build());
   * }</pre>
   *
   * @param args {@link DisableVersioningArgs} object.
   * @throws ErrorResponseException thrown to indicate S3 service returned an error response.
   * @throws IllegalArgumentException throws to indicate invalid argument passed.
   * @throws InsufficientDataException thrown to indicate not enough data available in InputStream.
   * @throws InternalException thrown to indicate internal library error.
   * @throws InvalidBucketNameException thrown to indicate invalid bucket name passed.
   * @throws InvalidKeyException thrown to indicate missing of HMAC SHA-256 library.
   * @throws InvalidResponseException thrown to indicate S3 service returned invalid or no error
   *     response.
   * @throws IOException thrown to indicate I/O error on S3 operation.
   * @throws NoSuchAlgorithmException thrown to indicate missing of MD5 or SHA-256 digest library.
   * @throws XmlParserException thrown to indicate XML parsing error.
   */
  public void disableVersioning(DisableVersioningArgs args)
      throws ErrorResponseException, IllegalArgumentException, InsufficientDataException,
          InternalException, InvalidBucketNameException, InvalidKeyException,
          InvalidResponseException, IOException, NoSuchAlgorithmException, ServerException,
          XmlParserException {
    checkArgs(args);
    Response response =
        executePut(
            args, null, newMultimap("versioning", ""), new VersioningConfiguration(false), 0);
    response.close();
  }

  /**
   * Returns true if versioning is enabled on the bucket.
   *
   * <pre>Example:{@code
   * boolean isVersioningEnabled =
   *  minioClient.isVersioningEnabled(
   *       IsVersioningEnabledArgs.builder().bucket("my-bucketname").build());
   * if (isVersioningEnabled) {
   *   System.out.println("Bucket versioning is enabled");
   * } else {
   *   System.out.println("Bucket versioning is disabled");
   * }
   * }</pre>
   *
   * @param args {@link IsVersioningEnabledArgs} object.
   * @throws ErrorResponseException thrown to indicate S3 service returned an error response.
   * @throws IllegalArgumentException throws to indicate invalid argument passed.
   * @throws InsufficientDataException thrown to indicate not enough data available in InputStream.
   * @throws InternalException thrown to indicate internal library error.
   * @throws InvalidBucketNameException thrown to indicate invalid bucket name passed.
   * @throws InvalidKeyException thrown to indicate missing of HMAC SHA-256 library.
   * @throws InvalidResponseException thrown to indicate S3 service returned invalid or no error
   *     response.
   * @throws IOException thrown to indicate I/O error on S3 operation.
   * @throws NoSuchAlgorithmException thrown to indicate missing of MD5 or SHA-256 digest library.
   * @throws XmlParserException thrown to indicate XML parsing error.
   */
  public boolean isVersioningEnabled(IsVersioningEnabledArgs args)
      throws ErrorResponseException, IllegalArgumentException, InsufficientDataException,
          InternalException, InvalidBucketNameException, InvalidKeyException,
          InvalidResponseException, IOException, NoSuchAlgorithmException, ServerException,
          XmlParserException {
    checkArgs(args);
    try (Response response = executeGet(args, null, newMultimap("versioning", ""))) {
      VersioningConfiguration result =
          Xml.unmarshal(VersioningConfiguration.class, response.body().charStream());
      return result.status();
    }
  }

  /**
   * Sets default object retention in a bucket.
   *
   * <pre>Example:{@code
   * ObjectLockConfiguration config = new ObjectLockConfiguration(
   *     RetentionMode.COMPLIANCE, new RetentionDurationDays(100));
   * minioClient.setDefaultRetention("my-bucketname", config);
   * }</pre>
   *
   * @param bucketName Name of the bucket.
   * @param config Object lock configuration.
   * @throws ErrorResponseException thrown to indicate S3 service returned an error response.
   * @throws IllegalArgumentException throws to indicate invalid argument passed.
   * @throws InsufficientDataException thrown to indicate not enough data available in InputStream.
   * @throws InternalException thrown to indicate internal library error.
   * @throws InvalidBucketNameException thrown to indicate invalid bucket name passed.
   * @throws InvalidKeyException thrown to indicate missing of HMAC SHA-256 library.
   * @throws InvalidResponseException thrown to indicate S3 service returned invalid or no error
   *     response.
   * @throws IOException thrown to indicate I/O error on S3 operation.
   * @throws NoSuchAlgorithmException thrown to indicate missing of MD5 or SHA-256 digest library.
   * @throws XmlParserException thrown to indicate XML parsing error.
   * @deprecated use {@link #setDefaultRetention(SetDefaultRetentionArgs)}
   */
  @Deprecated
  public void setDefaultRetention(String bucketName, ObjectLockConfiguration config)
      throws ErrorResponseException, IllegalArgumentException, InsufficientDataException,
          InternalException, InvalidBucketNameException, InvalidKeyException,
          InvalidResponseException, IOException, NoSuchAlgorithmException, ServerException,
          XmlParserException {
    setDefaultRetention(
        SetDefaultRetentionArgs.builder().bucket(bucketName).config(config).build());
  }

  /**
   * Sets default object retention in a bucket.
   *
   * <pre>Example:{@code
   * ObjectLockConfiguration config = new ObjectLockConfiguration(
   *     RetentionMode.COMPLIANCE, new RetentionDurationDays(100));
   * minioClient.setDefaultRetention(
   *     SetDefaultRetentionArgs.builder().bucket("my-bucketname").config(config).build());
   * }</pre>
   *
   * @param args {@link SetDefaultRetentionArgs} object.
   * @throws ErrorResponseException thrown to indicate S3 service returned an error response.
   * @throws IllegalArgumentException throws to indicate invalid argument passed.
   * @throws InsufficientDataException thrown to indicate not enough data available in InputStream.
   * @throws InternalException thrown to indicate internal library error.
   * @throws InvalidBucketNameException thrown to indicate invalid bucket name passed.
   * @throws InvalidKeyException thrown to indicate missing of HMAC SHA-256 library.
   * @throws InvalidResponseException thrown to indicate S3 service returned invalid or no error
   *     response.
   * @throws IOException thrown to indicate I/O error on S3 operation.
   * @throws NoSuchAlgorithmException thrown to indicate missing of MD5 or SHA-256 digest library.
   * @throws XmlParserException thrown to indicate XML parsing error.
   */
  public void setDefaultRetention(SetDefaultRetentionArgs args)
      throws ErrorResponseException, IllegalArgumentException, InsufficientDataException,
          InternalException, InvalidBucketNameException, InvalidKeyException,
          InvalidResponseException, IOException, NoSuchAlgorithmException, ServerException,
          XmlParserException {
    checkArgs(args);
    Response response = executePut(args, null, newMultimap("object-lock", ""), args.config(), 0);
    response.close();
  }

  /**
   * Deletes default object retention in a bucket.
   *
   * <pre>Example:{@code
   * minioClient.deleteDefaultRetention(
   *     DeleteDefaultRetentionArgs.builder().bucket("my-bucketname").build());
   * }</pre>
   *
   * @param args {@link DeleteDefaultRetentionArgs} object.
   * @throws ErrorResponseException thrown to indicate S3 service returned an error response.
   * @throws IllegalArgumentException throws to indicate invalid argument passed.
   * @throws InsufficientDataException thrown to indicate not enough data available in InputStream.
   * @throws InternalException thrown to indicate internal library error.
   * @throws InvalidBucketNameException thrown to indicate invalid bucket name passed.
   * @throws InvalidKeyException thrown to indicate missing of HMAC SHA-256 library.
   * @throws InvalidResponseException thrown to indicate S3 service returned invalid or no error
   *     response.
   * @throws IOException thrown to indicate I/O error on S3 operation.
   * @throws NoSuchAlgorithmException thrown to indicate missing of MD5 or SHA-256 digest library.
   * @throws XmlParserException thrown to indicate XML parsing error.
   */
  public void deleteDefaultRetention(DeleteDefaultRetentionArgs args)
      throws ErrorResponseException, IllegalArgumentException, InsufficientDataException,
          InternalException, InvalidBucketNameException, InvalidKeyException,
          InvalidResponseException, IOException, NoSuchAlgorithmException, ServerException,
          XmlParserException {
    checkArgs(args);
    Response response =
        executePut(args, null, newMultimap("object-lock", ""), new ObjectLockConfiguration(), 0);
    response.close();
  }

  /**
   * Gets default object retention in a bucket.
   *
   * <pre>Example:{@code
   * ObjectLockConfiguration config = minioClient.getDefaultRetention("my-bucketname");
   * System.out.println("Mode: " + config.mode());
   * System.out.println(
   *     "Duration: " + config.duration().duration() + " " + config.duration().unit());
   * }</pre>
   *
   * @param bucketName Name of the bucket.
   * @return {@link ObjectLockConfiguration} - Default retention configuration.
   * @throws ErrorResponseException thrown to indicate S3 service returned an error response.
   * @throws IllegalArgumentException throws to indicate invalid argument passed.
   * @throws InsufficientDataException thrown to indicate not enough data available in InputStream.
   * @throws InternalException thrown to indicate internal library error.
   * @throws InvalidBucketNameException thrown to indicate invalid bucket name passed.
   * @throws InvalidKeyException thrown to indicate missing of HMAC SHA-256 library.
   * @throws InvalidResponseException thrown to indicate S3 service returned invalid or no error
   *     response.
   * @throws IOException thrown to indicate I/O error on S3 operation.
   * @throws NoSuchAlgorithmException thrown to indicate missing of MD5 or SHA-256 digest library.
   * @throws XmlParserException thrown to indicate XML parsing error.
   * @deprecated use {@link #getDefaultRetention(GetDefaultRetentionArgs)}
   */
  @Deprecated
  public ObjectLockConfiguration getDefaultRetention(String bucketName)
      throws ErrorResponseException, IllegalArgumentException, InsufficientDataException,
          InternalException, InvalidBucketNameException, InvalidKeyException,
          InvalidResponseException, IOException, NoSuchAlgorithmException, ServerException,
          XmlParserException {
    return getDefaultRetention(GetDefaultRetentionArgs.builder().bucket(bucketName).build());
  }

  /**
   * Gets default object retention in a bucket.
   *
   * <pre>Example:{@code
   * ObjectLockConfiguration config =
   *     minioClient.getDefaultRetention(
   *         GetDefaultRetentionArgs.builder().bucket("my-bucketname").build());
   * System.out.println("Mode: " + config.mode());
   * System.out.println(
   *     "Duration: " + config.duration().duration() + " " + config.duration().unit());
   * }</pre>
   *
   * @param args {@link GetDefaultRetentionArgs} object.
   * @return {@link ObjectLockConfiguration} - Default retention configuration.
   * @throws ErrorResponseException thrown to indicate S3 service returned an error response.
   * @throws IllegalArgumentException throws to indicate invalid argument passed.
   * @throws InsufficientDataException thrown to indicate not enough data available in InputStream.
   * @throws InternalException thrown to indicate internal library error.
   * @throws InvalidBucketNameException thrown to indicate invalid bucket name passed.
   * @throws InvalidKeyException thrown to indicate missing of HMAC SHA-256 library.
   * @throws InvalidResponseException thrown to indicate S3 service returned invalid or no error
   *     response.
   * @throws IOException thrown to indicate I/O error on S3 operation.
   * @throws NoSuchAlgorithmException thrown to indicate missing of MD5 or SHA-256 digest library.
   * @throws XmlParserException thrown to indicate XML parsing error.
   */
  public ObjectLockConfiguration getDefaultRetention(GetDefaultRetentionArgs args)
      throws ErrorResponseException, IllegalArgumentException, InsufficientDataException,
          InternalException, InvalidBucketNameException, InvalidKeyException,
          InvalidResponseException, IOException, NoSuchAlgorithmException, ServerException,
          XmlParserException {
    checkArgs(args);
    try (Response response = executeGet(args, null, newMultimap("object-lock", ""))) {
      return Xml.unmarshal(ObjectLockConfiguration.class, response.body().charStream());
    }
  }

  /**
   * Sets retention configuration to an object.
   *
   * <pre>Example:{@code
   * Retention retention =
   *     new Retention(RetentionMode.COMPLIANCE, ZonedDateTime.now().plusYears(1));
   * minioClient.setObjectRetention(
   *     "my-bucketname", "my-objectname", null, retention, true);
   * }</pre>
   *
   * @param bucketName Name of the bucket.
   * @param objectName Object name in the bucket.
   * @param versionId Version ID of the object.
   * @param config Object retention configuration.
   * @param bypassGovernanceMode Bypass Governance retention.
   * @throws ErrorResponseException thrown to indicate S3 service returned an error response.
   * @throws IllegalArgumentException throws to indicate invalid argument passed.
   * @throws InsufficientDataException thrown to indicate not enough data available in InputStream.
   * @throws InternalException thrown to indicate internal library error.
   * @throws InvalidBucketNameException thrown to indicate invalid bucket name passed.
   * @throws InvalidKeyException thrown to indicate missing of HMAC SHA-256 library.
   * @throws InvalidResponseException thrown to indicate S3 service returned invalid or no error
   *     response.
   * @throws IOException thrown to indicate I/O error on S3 operation.
   * @throws NoSuchAlgorithmException thrown to indicate missing of MD5 or SHA-256 digest library.
   * @throws XmlParserException thrown to indicate XML parsing error.
   * @deprecated use {@link #setObjectRetention(SetObjectRetentionArgs)}
   */
  @Deprecated
  public void setObjectRetention(
      String bucketName,
      String objectName,
      String versionId,
      Retention config,
      boolean bypassGovernanceMode)
      throws ErrorResponseException, IllegalArgumentException, InsufficientDataException,
          InternalException, InvalidBucketNameException, InvalidKeyException,
          InvalidResponseException, IOException, NoSuchAlgorithmException, ServerException,
          XmlParserException {

    this.setObjectRetention(
        SetObjectRetentionArgs.builder()
            .bucket(bucketName)
            .object(objectName)
            .versionId(versionId)
            .config(config)
            .bypassGovernanceMode(bypassGovernanceMode)
            .build());
  }

  /**
   * Sets retention configuration to an object.
   *
   * <pre>Example:{@code
   *  Retention retention = new Retention(
   *       RetentionMode.COMPLIANCE, ZonedDateTime.now().plusYears(1));
   *  minioClient.setObjectRetention(
   *      SetObjectRetentionArgs.builder()
   *          .bucket("my-bucketname")
   *          .object("my-objectname")
   *          .config(config)
   *          .bypassGovernanceMode(true)
   *          .build());
   * }</pre>
   *
   * @param args {@link SetObjectRetentionArgs} object.
   * @throws ErrorResponseException thrown to indicate S3 service returned an error response.
   * @throws IllegalArgumentException throws to indicate invalid argument passed.
   * @throws InsufficientDataException thrown to indicate not enough data available in InputStream.
   * @throws InternalException thrown to indicate internal library error.
   * @throws InvalidBucketNameException thrown to indicate invalid bucket name passed.
   * @throws InvalidKeyException thrown to indicate missing of HMAC SHA-256 library.
   * @throws InvalidResponseException thrown to indicate S3 service returned invalid or no error
   *     response.
   * @throws IOException thrown to indicate I/O error on S3 operation.
   * @throws NoSuchAlgorithmException thrown to indicate missing of MD5 or SHA-256 digest library.
   * @throws XmlParserException thrown to indicate XML parsing error.
   */
  public void setObjectRetention(SetObjectRetentionArgs args)
      throws ErrorResponseException, IllegalArgumentException, InsufficientDataException,
          InternalException, InvalidBucketNameException, InvalidKeyException,
          InvalidResponseException, IOException, NoSuchAlgorithmException, ServerException,
          XmlParserException {
    checkArgs(args);
    Multimap<String, String> queryParams = newMultimap("retention", "");
    if (args.versionId() != null) queryParams.put("versionId", args.versionId());
    Response response =
        executePut(
            args,
            args.bypassGovernanceMode()
                ? newMultimap("x-amz-bypass-governance-retention", "True")
                : null,
            queryParams,
            args.config(),
            0);
    response.close();
  }

  /**
   * Gets retention configuration of an object.
   *
   * <pre>Example:{@code
   * Retention retention =
   *     minioClient.getObjectRetention("my-bucketname", "my-objectname", null);
   * System.out.println(
   *     "mode: " + retention.mode() + "until: " + retention.retainUntilDate());
   * }</pre>
   *
   * @param bucketName Name of the bucket.
   * @param objectName Object name in the bucket.
   * @param versionId Version ID of the object.
   * @return {@link Retention} - Object retention configuration.
   * @throws ErrorResponseException thrown to indicate S3 service returned an error response.
   * @throws IllegalArgumentException throws to indicate invalid argument passed.
   * @throws InsufficientDataException thrown to indicate not enough data available in InputStream.
   * @throws InternalException thrown to indicate internal library error.
   * @throws InvalidBucketNameException thrown to indicate invalid bucket name passed.
   * @throws InvalidKeyException thrown to indicate missing of HMAC SHA-256 library.
   * @throws InvalidResponseException thrown to indicate S3 service returned invalid or no error
   *     response.
   * @throws IOException thrown to indicate I/O error on S3 operation.
   * @throws NoSuchAlgorithmException thrown to indicate missing of MD5 or SHA-256 digest library.
   * @throws XmlParserException thrown to indicate XML parsing error.
   * @deprecated use {@link #getObjectRetention(GetObjectRetentionArgs)}
   */
  @Deprecated
  public Retention getObjectRetention(String bucketName, String objectName, String versionId)
      throws ErrorResponseException, IllegalArgumentException, InsufficientDataException,
          InternalException, InvalidBucketNameException, InvalidKeyException,
          InvalidResponseException, IOException, NoSuchAlgorithmException, ServerException,
          XmlParserException {
    return this.getObjectRetention(
        GetObjectRetentionArgs.builder()
            .bucket(bucketName)
            .object(objectName)
            .versionId(versionId)
            .build());
  }

  /**
   * Gets retention configuration of an object.
   *
   * <pre>Example:{@code
   * Retention retention =
   *     minioClient.getObjectRetention(GetObjectRetentionArgs.builder()
   *        .bucket(bucketName)
   *        .object(objectName)
   *        .versionId(versionId)
   *        .build()););
   * System.out.println(
   *     "mode: " + retention.mode() + "until: " + retention.retainUntilDate());
   * }</pre>
   *
   * @param args {@link GetObjectRetentionArgs} object.
   * @return {@link Retention} - Object retention configuration.
   * @throws ErrorResponseException thrown to indicate S3 service returned an error response.
   * @throws IllegalArgumentException throws to indicate invalid argument passed.
   * @throws InsufficientDataException thrown to indicate not enough data available in InputStream.
   * @throws InternalException thrown to indicate internal library error.
   * @throws InvalidBucketNameException thrown to indicate invalid bucket name passed.
   * @throws InvalidKeyException thrown to indicate missing of HMAC SHA-256 library.
   * @throws InvalidResponseException thrown to indicate S3 service returned invalid or no error
   *     response.
   * @throws IOException thrown to indicate I/O error on S3 operation.
   * @throws NoSuchAlgorithmException thrown to indicate missing of MD5 or SHA-256 digest library.
   * @throws XmlParserException thrown to indicate XML parsing error.
   */
  public Retention getObjectRetention(GetObjectRetentionArgs args)
      throws ErrorResponseException, IllegalArgumentException, InsufficientDataException,
          InternalException, InvalidBucketNameException, InvalidKeyException,
          InvalidResponseException, IOException, NoSuchAlgorithmException, ServerException,
          XmlParserException {
    checkArgs(args);
    Multimap<String, String> queryParams = newMultimap("retention", "");
    if (args.versionId() != null) queryParams.put("versionId", args.versionId());
    try (Response response = executeGet(args, null, queryParams)) {
      return Xml.unmarshal(Retention.class, response.body().charStream());
    } catch (ErrorResponseException e) {
      if (e.errorResponse().errorCode() != ErrorCode.NO_SUCH_OBJECT_LOCK_CONFIGURATION) {
        throw e;
      }
    }
    return null;
  }

  /**
   * Enables legal hold on an object.
   *
   * <pre>Example:{@code
   * minioClient.enableObjectLegalHold("my-bucketname", "my-object", null);
   * }</pre>
   *
   * @param bucketName Name of the bucket.
   * @param objectName Object name in the bucket.
   * @param versionId Version ID of the object.
   * @throws ErrorResponseException thrown to indicate S3 service returned an error response.
   * @throws IllegalArgumentException throws to indicate invalid argument passed.
   * @throws InsufficientDataException thrown to indicate not enough data available in InputStream.
   * @throws InternalException thrown to indicate internal library error.
   * @throws InvalidBucketNameException thrown to indicate invalid bucket name passed.
   * @throws InvalidKeyException thrown to indicate missing of HMAC SHA-256 library.
   * @throws InvalidResponseException thrown to indicate S3 service returned invalid or no error
   *     response.
   * @throws IOException thrown to indicate I/O error on S3 operation.
   * @throws NoSuchAlgorithmException thrown to indicate missing of MD5 or SHA-256 digest library.
   * @throws XmlParserException thrown to indicate XML parsing error.
   * @deprecated use {@link #enableObjectLegalHold(EnableObjectLegalHoldArgs)}
   */
  @Deprecated
  public void enableObjectLegalHold(String bucketName, String objectName, String versionId)
      throws ErrorResponseException, IllegalArgumentException, InsufficientDataException,
          InternalException, InvalidBucketNameException, InvalidKeyException,
          InvalidResponseException, IOException, NoSuchAlgorithmException, ServerException,
          XmlParserException {
    enableObjectLegalHold(
        EnableObjectLegalHoldArgs.builder()
            .bucket(bucketName)
            .object(objectName)
            .versionId(versionId)
            .build());
  }

  /**
   * Enables legal hold on an object.
   *
   * <pre>Example:{@code
   * minioClient.enableObjectLegalHold(
   *    EnableObjectLegalHoldArgs.builder()
   *        .bucket("my-bucketname")
   *        .object("my-objectname")
   *        .versionId("object-versionId")
   *        .build());
   * }</pre>
   *
   * @param args {@link EnableObjectLegalHoldArgs} object.
   * @throws ErrorResponseException thrown to indicate S3 service returned an error response.
   * @throws IllegalArgumentException throws to indicate invalid argument passed.
   * @throws InsufficientDataException thrown to indicate not enough data available in InputStream.
   * @throws InternalException thrown to indicate internal library error.
   * @throws InvalidBucketNameException thrown to indicate invalid bucket name passed.
   * @throws InvalidKeyException thrown to indicate missing of HMAC SHA-256 library.
   * @throws InvalidResponseException thrown to indicate S3 service returned invalid or no error
   *     response.
   * @throws IOException thrown to indicate I/O error on S3 operation.
   * @throws NoSuchAlgorithmException thrown to indicate missing of MD5 or SHA-256 digest library.
   * @throws XmlParserException thrown to indicate XML parsing error.
   */
  public void enableObjectLegalHold(EnableObjectLegalHoldArgs args)
      throws ErrorResponseException, IllegalArgumentException, InsufficientDataException,
          InternalException, InvalidBucketNameException, InvalidKeyException,
          InvalidResponseException, IOException, NoSuchAlgorithmException, ServerException,
          XmlParserException {
    checkArgs(args);
    Multimap<String, String> queryParams = newMultimap("legal-hold", "");
    if (args.versionId() != null) queryParams.put("versionId", args.versionId());
    Response response = executePut(args, null, queryParams, new LegalHold(true), 0);
    response.close();
  }

  /**
   * Disables legal hold on an object.
   *
   * <pre>Example:{@code
   * minioClient.disableObjectLegalHold("my-bucketname", "my-object", null);
   * }</pre>
   *
   * @param bucketName Name of the bucket.
   * @param objectName Object name in the bucket.
   * @param versionId Version ID of the object.
   * @throws ErrorResponseException thrown to indicate S3 service returned an error response.
   * @throws IllegalArgumentException throws to indicate invalid argument passed.
   * @throws InsufficientDataException thrown to indicate not enough data available in InputStream.
   * @throws InternalException thrown to indicate internal library error.
   * @throws InvalidBucketNameException thrown to indicate invalid bucket name passed.
   * @throws InvalidKeyException thrown to indicate missing of HMAC SHA-256 library.
   * @throws InvalidResponseException thrown to indicate S3 service returned invalid or no error
   *     response.
   * @throws IOException thrown to indicate I/O error on S3 operation.
   * @throws NoSuchAlgorithmException thrown to indicate missing of MD5 or SHA-256 digest library.
   * @throws XmlParserException thrown to indicate XML parsing error.
   * @deprecated use {@link #disableObjectLegalHold(DisableObjectLegalHoldArgs)}
   */
  @Deprecated
  public void disableObjectLegalHold(String bucketName, String objectName, String versionId)
      throws ErrorResponseException, IllegalArgumentException, InsufficientDataException,
          InternalException, InvalidBucketNameException, InvalidKeyException,
          InvalidResponseException, IOException, NoSuchAlgorithmException, ServerException,
          XmlParserException {
    disableObjectLegalHold(
        DisableObjectLegalHoldArgs.builder()
            .bucket(bucketName)
            .object(objectName)
            .versionId(versionId)
            .build());
  }

  /**
   * Disables legal hold on an object.
   *
   * <pre>Example:{@code
   * minioClient.disableObjectLegalHold(
   *    DisableObjectLegalHoldArgs.builder()
   *        .bucket("my-bucketname")
   *        .object("my-objectname")
   *        .versionId("object-versionId")
   *        .build());
   * }</pre>
   *
   * @param args {@link DisableObjectLegalHoldArgs} object.
   * @throws ErrorResponseException thrown to indicate S3 service returned an error response.
   * @throws IllegalArgumentException throws to indicate invalid argument passed.
   * @throws InsufficientDataException thrown to indicate not enough data available in InputStream.
   * @throws InternalException thrown to indicate internal library error.
   * @throws InvalidBucketNameException thrown to indicate invalid bucket name passed.
   * @throws InvalidKeyException thrown to indicate missing of HMAC SHA-256 library.
   * @throws InvalidResponseException thrown to indicate S3 service returned invalid or no error
   *     response.
   * @throws IOException thrown to indicate I/O error on S3 operation.
   * @throws NoSuchAlgorithmException thrown to indicate missing of MD5 or SHA-256 digest library.
   * @throws XmlParserException thrown to indicate XML parsing error.
   */
  public void disableObjectLegalHold(DisableObjectLegalHoldArgs args)
      throws ErrorResponseException, IllegalArgumentException, InsufficientDataException,
          InternalException, InvalidBucketNameException, InvalidKeyException,
          InvalidResponseException, IOException, NoSuchAlgorithmException, ServerException,
          XmlParserException {
    checkArgs(args);
    Multimap<String, String> queryParams = newMultimap("legal-hold", "");
    if (args.versionId() != null) queryParams.put("versionId", args.versionId());
    Response response = executePut(args, null, queryParams, new LegalHold(false), 0);
    response.close();
  }

  /**
   * Returns true if legal hold is enabled on an object.
   *
   * <pre>Example:{@code
   * boolean status =
   *     s3Client.isObjectLegalHoldEnabled("my-bucketname", "my-objectname", null);
   * if (status) {
   *   System.out.println("Legal hold is on");
   * } else {
   *   System.out.println("Legal hold is off");
   * }
   * }</pre>
   *
   * @param bucketName Name of the bucket.
   * @param objectName Object name in the bucket.
   * @param versionId Version ID of the object.
   * @return boolean - True if legal hold is enabled.
   * @throws ErrorResponseException thrown to indicate S3 service returned an error response.
   * @throws IllegalArgumentException throws to indicate invalid argument passed.
   * @throws InsufficientDataException thrown to indicate not enough data available in InputStream.
   * @throws InternalException thrown to indicate internal library error.
   * @throws InvalidBucketNameException thrown to indicate invalid bucket name passed.
   * @throws InvalidKeyException thrown to indicate missing of HMAC SHA-256 library.
   * @throws InvalidResponseException thrown to indicate S3 service returned invalid or no error
   *     response.
   * @throws IOException thrown to indicate I/O error on S3 operation.
   * @throws NoSuchAlgorithmException thrown to indicate missing of MD5 or SHA-256 digest library.
   * @throws XmlParserException thrown to indicate XML parsing error.
   * @deprecated use {@link #isObjectLegalHoldEnabled(IsObjectLegalHoldEnabledArgs)}
   */
  @Deprecated
  public boolean isObjectLegalHoldEnabled(String bucketName, String objectName, String versionId)
      throws ErrorResponseException, IllegalArgumentException, InsufficientDataException,
          InternalException, InvalidBucketNameException, InvalidKeyException,
          InvalidResponseException, IOException, NoSuchAlgorithmException, ServerException,
          XmlParserException {
    return isObjectLegalHoldEnabled(
        IsObjectLegalHoldEnabledArgs.builder()
            .bucket(bucketName)
            .object(objectName)
            .versionId(versionId)
            .build());
  }

  /**
   * Returns true if legal hold is enabled on an object.
   *
   * <pre>Example:{@code
   * boolean status =
   *     s3Client.isObjectLegalHoldEnabled(
   *        IsObjectLegalHoldEnabledArgs.builder()
   *             .bucket("my-bucketname")
   *             .object("my-objectname")
   *             .versionId("object-versionId")
   *             .build());
   * if (status) {
   *   System.out.println("Legal hold is on");
   *  } else {
   *   System.out.println("Legal hold is off");
   *  }
   * }</pre>
   *
   * args {@link IsObjectLegalHoldEnabledArgs} object.
   *
   * @return boolean - True if legal hold is enabled.
   * @throws ErrorResponseException thrown to indicate S3 service returned an error response.
   * @throws IllegalArgumentException throws to indicate invalid argument passed.
   * @throws InsufficientDataException thrown to indicate not enough data available in InputStream.
   * @throws InternalException thrown to indicate internal library error.
   * @throws InvalidBucketNameException thrown to indicate invalid bucket name passed.
   * @throws InvalidKeyException thrown to indicate missing of HMAC SHA-256 library.
   * @throws InvalidResponseException thrown to indicate S3 service returned invalid or no error
   *     response.
   * @throws IOException thrown to indicate I/O error on S3 operation.
   * @throws NoSuchAlgorithmException thrown to indicate missing of MD5 or SHA-256 digest library.
   * @throws XmlParserException thrown to indicate XML parsing error.
   */
  public boolean isObjectLegalHoldEnabled(IsObjectLegalHoldEnabledArgs args)
      throws ErrorResponseException, IllegalArgumentException, InsufficientDataException,
          InternalException, InvalidBucketNameException, InvalidKeyException,
          InvalidResponseException, IOException, NoSuchAlgorithmException, ServerException,
          XmlParserException {
    checkArgs(args);
    Multimap<String, String> queryParams = newMultimap("legal-hold", "");
    if (args.versionId() != null) queryParams.put("versionId", args.versionId());
    try (Response response = executeGet(args, null, queryParams)) {
      LegalHold result = Xml.unmarshal(LegalHold.class, response.body().charStream());
      return result.status();
    } catch (ErrorResponseException e) {
      if (e.errorResponse().errorCode() != ErrorCode.NO_SUCH_OBJECT_LOCK_CONFIGURATION) {
        throw e;
      }
    }
    return false;
  }

  /**
   * Removes an empty bucket.
   *
   * <pre>Example:{@code
   * minioClient.removeBucket("my-bucketname");
   * }</pre>
   *
   * @param bucketName Name of the bucket.
   * @throws ErrorResponseException thrown to indicate S3 service returned an error response.
   * @throws IllegalArgumentException throws to indicate invalid argument passed.
   * @throws InsufficientDataException thrown to indicate not enough data available in InputStream.
   * @throws InternalException thrown to indicate internal library error.
   * @throws InvalidBucketNameException thrown to indicate invalid bucket name passed.
   * @throws InvalidKeyException thrown to indicate missing of HMAC SHA-256 library.
   * @throws InvalidResponseException thrown to indicate S3 service returned invalid or no error
   *     response.
   * @throws IOException thrown to indicate I/O error on S3 operation.
   * @throws NoSuchAlgorithmException thrown to indicate missing of MD5 or SHA-256 digest library.
   * @throws XmlParserException thrown to indicate XML parsing error.
   * @deprecated use {@link #removeBucket(RemoveBucketArgs)}
   */
  @Deprecated
  public void removeBucket(String bucketName)
      throws ErrorResponseException, IllegalArgumentException, InsufficientDataException,
          InternalException, InvalidBucketNameException, InvalidKeyException,
          InvalidResponseException, IOException, NoSuchAlgorithmException, ServerException,
          XmlParserException {
    this.removeBucket(RemoveBucketArgs.builder().bucket(bucketName).build());
  }

  /**
   * Removes an empty bucket using arguments
   *
   * <pre>Example:{@code
   * minioClient.removeBucket(RemoveBucketArgs.builder().bucket("my-bucketname").build());
   * }</pre>
   *
   * @param args {@link RemoveBucketArgs} bucket.
   * @throws ErrorResponseException thrown to indicate S3 service returned an error response.
   * @throws IllegalArgumentException throws to indicate invalid argument passed.
   * @throws InsufficientDataException thrown to indicate not enough data available in InputStream.
   * @throws InternalException thrown to indicate internal library error.
   * @throws InvalidBucketNameException thrown to indicate invalid bucket name passed.
   * @throws InvalidKeyException thrown to indicate missing of HMAC SHA-256 library.
   * @throws InvalidResponseException thrown to indicate S3 service returned invalid or no error
   *     response.
   * @throws IOException thrown to indicate I/O error on S3 operation.
   * @throws NoSuchAlgorithmException thrown to indicate missing of MD5 or SHA-256 digest library.
   * @throws XmlParserException thrown to indicate XML parsing error.
   */
  public void removeBucket(RemoveBucketArgs args)
      throws ErrorResponseException, IllegalArgumentException, InsufficientDataException,
          InternalException, InvalidBucketNameException, InvalidKeyException,
          InvalidResponseException, IOException, NoSuchAlgorithmException, ServerException,
          XmlParserException {
    checkArgs(args);
    executeDelete(args, null, null);
  }

  private ObjectWriteResponse putObject(
      ObjectWriteArgs args,
      Object data,
      long objectSize,
      long partSize,
      int partCount,
      String contentType)
      throws ErrorResponseException, IllegalArgumentException, InsufficientDataException,
          InternalException, InvalidBucketNameException, InvalidKeyException,
          InvalidResponseException, IOException, NoSuchAlgorithmException, ServerException,
          XmlParserException {
    Multimap<String, String> headers = newMultimap(args.extraHeaders());
    headers.putAll(args.genHeaders());
    if (!headers.containsKey("Content-Type")) {
      headers.put("Content-Type", contentType);
    }

    String uploadId = null;
    long uploadedSize = 0L;
    Part[] parts = null;

    try {
      for (int partNumber = 1; partNumber <= partCount || partCount < 0; partNumber++) {
        long availableSize = partSize;
        if (partCount > 0) {
          if (partNumber == partCount) {
            availableSize = objectSize - uploadedSize;
          }
        } else {
          availableSize = getAvailableSize(data, partSize + 1);

          // If availableSize is less or equal to partSize, then we have reached last
          // part.
          if (availableSize <= partSize) {
            partCount = partNumber;
          } else {
            availableSize = partSize;
          }
        }

        if (partCount == 1) {
          return putObject(
              args.bucket(),
              args.region(),
              args.object(),
              data,
              (int) availableSize,
              headers,
              args.extraQueryParams());
        }

        if (uploadId == null) {
          CreateMultipartUploadResponse response =
              createMultipartUpload(
                  args.bucket(), args.region(), args.object(), headers, args.extraQueryParams());
          uploadId = response.result().uploadId();
          parts = new Part[ObjectWriteArgs.MAX_MULTIPART_COUNT];
        }

        Map<String, String> ssecHeaders = null;
        // set encryption headers in the case of SSE-C.
        if (args.sse() != null && args.sse().type() == ServerSideEncryption.Type.SSE_C) {
          ssecHeaders = args.sse().headers();
        }

        UploadPartResponse response =
            uploadPart(
                args.bucket(),
                args.region(),
                args.object(),
                data,
                (int) availableSize,
                uploadId,
                partNumber,
                (ssecHeaders != null) ? Multimaps.forMap(ssecHeaders) : null,
                null);
        String etag = response.etag();
        parts[partNumber - 1] = new Part(partNumber, etag);
        uploadedSize += availableSize;
      }

      return completeMultipartUpload(
          args.bucket(), args.region(), args.object(), uploadId, parts, null, null);
    } catch (RuntimeException e) {
      if (uploadId != null) {
        abortMultipartUpload(args.bucket(), args.region(), args.object(), uploadId, null, null);
      }
      throw e;
    } catch (Exception e) {
      if (uploadId != null) {
        abortMultipartUpload(args.bucket(), args.region(), args.object(), uploadId, null, null);
      }
      throw e;
    }
  }

  /**
   * Uploads data from a file to an object using {@link PutObjectOptions}.
   *
   * <pre>Example:{@code
   * minioClient.putObject("my-bucketname", "my-objectname", "my-filename", null);
   * }</pre>
   *
   * @param bucketName Name of the bucket.
   * @param objectName Object name in the bucket.
   * @param filename Name of file to upload.
   * @param options {@link PutObjectOptions} to be used during upload.
   * @throws ErrorResponseException thrown to indicate S3 service returned an error response.
   * @throws IllegalArgumentException throws to indicate invalid argument passed.
   * @throws InsufficientDataException thrown to indicate not enough data available in InputStream.
   * @throws InternalException thrown to indicate internal library error.
   * @throws InvalidBucketNameException thrown to indicate invalid bucket name passed.
   * @throws InvalidKeyException thrown to indicate missing of HMAC SHA-256 library.
   * @throws InvalidResponseException thrown to indicate S3 service returned invalid or no error
   *     response.
   * @throws IOException thrown to indicate I/O error on S3 operation.
   * @throws NoSuchAlgorithmException thrown to indicate missing of MD5 or SHA-256 digest library.
   * @throws XmlParserException thrown to indicate XML parsing error.
   * @deprecated use {@link #uploadObject(UploadObjectArgs)}
   */
  @Deprecated
  public void putObject(
      String bucketName, String objectName, String filename, PutObjectOptions options)
      throws ErrorResponseException, IllegalArgumentException, InsufficientDataException,
          InternalException, InvalidBucketNameException, InvalidKeyException,
          InvalidResponseException, IOException, NoSuchAlgorithmException, ServerException,
          XmlParserException {
    UploadObjectArgs.Builder builder =
        UploadObjectArgs.builder().bucket(bucketName).object(objectName).filename(filename);
    if (options != null) {
      builder.sse(options.sse());
      if (!options.contentType().equals("application/octet-stream")) {
        builder.contentType(options.contentType());
      }
    }
    uploadObject(builder.build());
  }

  /**
   * Uploads data from a stream to an object using {@link PutObjectOptions}.
   *
   * <pre>Example:{@code
   * PutObjectOptions options = new PutObjectOptions(7003256, -1);
   * minioClient.putObject("my-bucketname", "my-objectname", stream, options);
   * }</pre>
   *
   * @param bucketName Name of the bucket.
   * @param objectName Object name in the bucket.
   * @param stream Stream contains object data.
   * @param options {@link PutObjectOptions} to be used during upload.
   * @throws ErrorResponseException thrown to indicate S3 service returned an error response.
   * @throws IllegalArgumentException throws to indicate invalid argument passed.
   * @throws InsufficientDataException thrown to indicate not enough data available in InputStream.
   * @throws InternalException thrown to indicate internal library error.
   * @throws InvalidBucketNameException thrown to indicate invalid bucket name passed.
   * @throws InvalidKeyException thrown to indicate missing of HMAC SHA-256 library.
   * @throws InvalidResponseException thrown to indicate S3 service returned invalid or no error
   *     response.
   * @throws IOException thrown to indicate I/O error on S3 operation.
   * @throws NoSuchAlgorithmException thrown to indicate missing of MD5 or SHA-256 digest library.
   * @throws XmlParserException thrown to indicate XML parsing error.
   * @deprecated use {@link #putObject(PutObjectArgs)}
   */
  @Deprecated
  public void putObject(
      String bucketName, String objectName, InputStream stream, PutObjectOptions options)
      throws ErrorResponseException, IllegalArgumentException, InsufficientDataException,
          InternalException, InvalidBucketNameException, InvalidKeyException,
          InvalidResponseException, IOException, NoSuchAlgorithmException, ServerException,
          XmlParserException {
    putObject(
        PutObjectArgs.builder().bucket(bucketName).object(objectName).stream(
                stream, options.objectSize(), options.partSize())
            .contentType(options.contentType())
            .headers(options.headers())
            .sse(options.sse())
            .build());
  }

  /**
   * Uploads data from a stream to an object.
   *
   * <pre>Example:{@code
   * // Upload known sized input stream.
   * minioClient.putObject(
   *     PutObjectArgs.builder().bucket("my-bucketname").object("my-objectname").stream(
   *             inputStream, size, -1)
   *         .contentType("video/mp4")
   *         .build());
   *
   * // Upload unknown sized input stream.
   * minioClient.putObject(
   *     PutObjectArgs.builder().bucket("my-bucketname").object("my-objectname").stream(
   *             inputStream, -1, 10485760)
   *         .contentType("video/mp4")
   *         .build());
   *
   * // Create object ends with '/' (also called as folder or directory).
   * minioClient.putObject(
   *     PutObjectArgs.builder().bucket("my-bucketname").object("path/to/").stream(
   *             new ByteArrayInputStream(new byte[] {}), 0, -1)
   *         .build());
   *
   * // Upload input stream with headers and user metadata.
   * Map<String, String> headers = new HashMap<>();
   * headers.put("X-Amz-Storage-Class", "REDUCED_REDUNDANCY");
   * Map<String, String> userMetadata = new HashMap<>();
   * userMetadata.put("My-Project", "Project One");
   * minioClient.putObject(
   *     PutObjectArgs.builder().bucket("my-bucketname").object("my-objectname").stream(
   *             inputStream, size, -1)
   *         .headers(headers)
   *         .userMetadata(userMetadata)
   *         .build());
   *
   * // Upload input stream with server-side encryption.
   * minioClient.putObject(
   *     PutObjectArgs.builder().bucket("my-bucketname").object("my-objectname").stream(
   *             inputStream, size, -1)
   *         .sse(sse)
   *         .build());
   * }</pre>
   *
   * @param args {@link PutObjectArgs} object.
   * @return {@link ObjectWriteResponse} object.
   * @throws ErrorResponseException thrown to indicate S3 service returned an error response.
   * @throws IllegalArgumentException throws to indicate invalid argument passed.
   * @throws InsufficientDataException thrown to indicate not enough data available in InputStream.
   * @throws InternalException thrown to indicate internal library error.
   * @throws InvalidBucketNameException thrown to indicate invalid bucket name passed.
   * @throws InvalidKeyException thrown to indicate missing of HMAC SHA-256 library.
   * @throws InvalidResponseException thrown to indicate S3 service returned invalid or no error
   *     response.
   * @throws IOException thrown to indicate I/O error on S3 operation.
   * @throws NoSuchAlgorithmException thrown to indicate missing of MD5 or SHA-256 digest library.
   * @throws XmlParserException thrown to indicate XML parsing error.
   */
  public ObjectWriteResponse putObject(PutObjectArgs args)
      throws ErrorResponseException, IllegalArgumentException, InsufficientDataException,
          InternalException, InvalidBucketNameException, InvalidKeyException,
          InvalidResponseException, IOException, NoSuchAlgorithmException, ServerException,
          XmlParserException {
    checkArgs(args);
    args.validateSse(this.baseUrl);
    return putObject(
        args,
        args.stream(),
        args.objectSize(),
        args.partSize(),
        args.partCount(),
        args.contentType());
  }

  /**
   * Uploads data from a file to an object.
   *
   * <pre>Example:{@code
   * // Upload an JSON file.
   * minioClient.uploadObject(
   *     UploadObjectArgs.builder()
   *         .bucket("my-bucketname").object("my-objectname").filename("person.json").build());
   *
   * // Upload a video file.
   * minioClient.uploadObject(
   *     UploadObjectArgs.builder()
   *         .bucket("my-bucketname")
   *         .object("my-objectname")
   *         .filename("my-video.avi")
   *         .contentType("video/mp4")
   *         .build());
   * }</pre>
   *
   * @param args {@link UploadObjectArgs} object.
   * @return {@link ObjectWriteResponse} object.
   * @throws ErrorResponseException thrown to indicate S3 service returned an error response.
   * @throws IllegalArgumentException throws to indicate invalid argument passed.
   * @throws InsufficientDataException thrown to indicate not enough data available in InputStream.
   * @throws InternalException thrown to indicate internal library error.
   * @throws InvalidBucketNameException thrown to indicate invalid bucket name passed.
   * @throws InvalidKeyException thrown to indicate missing of HMAC SHA-256 library.
   * @throws InvalidResponseException thrown to indicate S3 service returned invalid or no error
   *     response.
   * @throws IOException thrown to indicate I/O error on S3 operation.
   * @throws NoSuchAlgorithmException thrown to indicate missing of MD5 or SHA-256 digest library.
   * @throws XmlParserException thrown to indicate XML parsing error.
   */
  public ObjectWriteResponse uploadObject(UploadObjectArgs args)
      throws ErrorResponseException, IllegalArgumentException, InsufficientDataException,
          InternalException, InvalidBucketNameException, InvalidKeyException,
          InvalidResponseException, IOException, NoSuchAlgorithmException, ServerException,
          XmlParserException {
    checkArgs(args);
    args.validateSse(this.baseUrl);
    try (RandomAccessFile file = new RandomAccessFile(args.filename(), "r")) {
      return putObject(
          args, file, args.objectSize(), args.partSize(), args.partCount(), args.contentType());
    }
  }

  /**
   * Gets bucket policy configuration of a bucket.
   *
   * <pre>Example:{@code
   * String config = minioClient.getBucketPolicy("my-bucketname");
   * }</pre>
   *
   * @param bucketName Name of the bucket.
   * @return String - Bucket policy configuration as JSON string.
   * @throws BucketPolicyTooLargeException thrown to indicate returned bucket policy is too large.
   * @throws ErrorResponseException thrown to indicate S3 service returned an error response.
   * @throws IllegalArgumentException throws to indicate invalid argument passed.
   * @throws InsufficientDataException thrown to indicate not enough data available in InputStream.
   * @throws InternalException thrown to indicate internal library error.
   * @throws InvalidBucketNameException thrown to indicate invalid bucket name passed.
   * @throws InvalidKeyException thrown to indicate missing of HMAC SHA-256 library.
   * @throws InvalidResponseException thrown to indicate S3 service returned invalid or no error
   *     response.
   * @throws IOException thrown to indicate I/O error on S3 operation.
   * @throws NoSuchAlgorithmException thrown to indicate missing of MD5 or SHA-256 digest library.
   * @throws XmlParserException thrown to indicate XML parsing error.
   * @deprecated use {@link #getBucketPolicy(GetBucketPolicyArgs)}
   */
  @Deprecated
  public String getBucketPolicy(String bucketName)
      throws BucketPolicyTooLargeException, ErrorResponseException, IllegalArgumentException,
          InsufficientDataException, InternalException, InvalidBucketNameException,
          InvalidKeyException, InvalidResponseException, IOException, NoSuchAlgorithmException,
          ServerException, XmlParserException {
    return getBucketPolicy(GetBucketPolicyArgs.builder().bucket(bucketName).build());
  }

  /**
   * Gets bucket policy configuration of a bucket.
   *
   * <pre>Example:{@code
   * String config =
   *     minioClient.getBucketPolicy(GetBucketPolicyArgs.builder().bucket("my-bucketname").build());
   * }</pre>
   *
   * @param args {@link GetBucketPolicyArgs} object.
   * @return String - Bucket policy configuration as JSON string.
   * @throws BucketPolicyTooLargeException thrown to indicate returned bucket policy is too large.
   * @throws ErrorResponseException thrown to indicate S3 service returned an error response.
   * @throws IllegalArgumentException throws to indicate invalid argument passed.
   * @throws InsufficientDataException thrown to indicate not enough data available in InputStream.
   * @throws InternalException thrown to indicate internal library error.
   * @throws InvalidBucketNameException thrown to indicate invalid bucket name passed.
   * @throws InvalidKeyException thrown to indicate missing of HMAC SHA-256 library.
   * @throws InvalidResponseException thrown to indicate S3 service returned invalid or no error
   *     response.
   * @throws IOException thrown to indicate I/O error on S3 operation.
   * @throws NoSuchAlgorithmException thrown to indicate missing of MD5 or SHA-256 digest library.
   * @throws XmlParserException thrown to indicate XML parsing error.
   */
  public String getBucketPolicy(GetBucketPolicyArgs args)
      throws BucketPolicyTooLargeException, ErrorResponseException, IllegalArgumentException,
          InsufficientDataException, InternalException, InvalidBucketNameException,
          InvalidKeyException, InvalidResponseException, IOException, NoSuchAlgorithmException,
          ServerException, XmlParserException {
    checkArgs(args);
    try (Response response = executeGet(args, null, newMultimap("policy", ""))) {
      byte[] buf = new byte[MAX_BUCKET_POLICY_SIZE];
      int bytesRead = 0;
      bytesRead = response.body().byteStream().read(buf, 0, MAX_BUCKET_POLICY_SIZE);
      if (bytesRead < 0) {
        throw new IOException("unexpected EOF when reading bucket policy");
      }

      // Read one byte extra to ensure only MAX_BUCKET_POLICY_SIZE data is sent by the server.
      if (bytesRead == MAX_BUCKET_POLICY_SIZE) {
        int byteRead = 0;
        while (byteRead == 0) {
          byteRead = response.body().byteStream().read();
          if (byteRead < 0) {
            break; // reached EOF which is fine.
          }

          if (byteRead > 0) {
            throw new BucketPolicyTooLargeException(args.bucket());
          }
        }
      }

      return new String(buf, 0, bytesRead, StandardCharsets.UTF_8);
    } catch (ErrorResponseException e) {
      if (e.errorResponse().errorCode() != ErrorCode.NO_SUCH_BUCKET_POLICY) {
        throw e;
      }
    }

    return "";
  }

  /**
   * Sets bucket policy configuration to a bucket.
   *
   * <pre>Example:{@code
   * // Assume policyJson contains below JSON string;
   * // {
   * //     "Statement": [
   * //         {
   * //             "Action": [
   * //                 "s3:GetBucketLocation",
   * //                 "s3:ListBucket"
   * //             ],
   * //             "Effect": "Allow",
   * //             "Principal": "*",
   * //             "Resource": "arn:aws:s3:::my-bucketname"
   * //         },
   * //         {
   * //             "Action": "s3:GetObject",
   * //             "Effect": "Allow",
   * //             "Principal": "*",
   * //             "Resource": "arn:aws:s3:::my-bucketname/myobject*"
   * //         }
   * //     ],
   * //     "Version": "2012-10-17"
   * // }
   * //
   * minioClient.setBucketPolicy("my-bucketname", policyJson);
   * }</pre>
   *
   * @param bucketName Name of the bucket.
   * @param policy Bucket policy configuration as JSON string.
   * @throws ErrorResponseException thrown to indicate S3 service returned an error response.
   * @throws IllegalArgumentException throws to indicate invalid argument passed.
   * @throws InsufficientDataException thrown to indicate not enough data available in InputStream.
   * @throws InternalException thrown to indicate internal library error.
   * @throws InvalidBucketNameException thrown to indicate invalid bucket name passed.
   * @throws InvalidKeyException thrown to indicate missing of HMAC SHA-256 library.
   * @throws InvalidResponseException thrown to indicate S3 service returned invalid or no error
   *     response.
   * @throws IOException thrown to indicate I/O error on S3 operation.
   * @throws NoSuchAlgorithmException thrown to indicate missing of MD5 or SHA-256 digest library.
   * @throws XmlParserException thrown to indicate XML parsing error.
   * @deprecated use {@link #setBucketPolicy(SetBucketPolicyArgs)}
   */
  @Deprecated
  public void setBucketPolicy(String bucketName, String policy)
      throws ErrorResponseException, IllegalArgumentException, InsufficientDataException,
          InternalException, InvalidBucketNameException, InvalidKeyException,
          InvalidResponseException, IOException, NoSuchAlgorithmException, ServerException,
          XmlParserException {
    setBucketPolicy(SetBucketPolicyArgs.builder().bucket(bucketName).config(policy).build());
  }

  /**
   * Sets bucket policy configuration to a bucket.
   *
   * <pre>Example:{@code
   * // Assume policyJson contains below JSON string;
   * // {
   * //     "Statement": [
   * //         {
   * //             "Action": [
   * //                 "s3:GetBucketLocation",
   * //                 "s3:ListBucket"
   * //             ],
   * //             "Effect": "Allow",
   * //             "Principal": "*",
   * //             "Resource": "arn:aws:s3:::my-bucketname"
   * //         },
   * //         {
   * //             "Action": "s3:GetObject",
   * //             "Effect": "Allow",
   * //             "Principal": "*",
   * //             "Resource": "arn:aws:s3:::my-bucketname/myobject*"
   * //         }
   * //     ],
   * //     "Version": "2012-10-17"
   * // }
   * //
   * minioClient.setBucketPolicy(
   *     SetBucketPolicyArgs.builder().bucket("my-bucketname").config(policyJson).build());
   * }</pre>
   *
   * @param args {@link SetBucketPolicyArgs} object.
   * @throws ErrorResponseException thrown to indicate S3 service returned an error response.
   * @throws IllegalArgumentException throws to indicate invalid argument passed.
   * @throws InsufficientDataException thrown to indicate not enough data available in InputStream.
   * @throws InternalException thrown to indicate internal library error.
   * @throws InvalidBucketNameException thrown to indicate invalid bucket name passed.
   * @throws InvalidKeyException thrown to indicate missing of HMAC SHA-256 library.
   * @throws InvalidResponseException thrown to indicate S3 service returned invalid or no error
   *     response.
   * @throws IOException thrown to indicate I/O error on S3 operation.
   * @throws NoSuchAlgorithmException thrown to indicate missing of MD5 or SHA-256 digest library.
   * @throws XmlParserException thrown to indicate XML parsing error.
   */
  public void setBucketPolicy(SetBucketPolicyArgs args)
      throws ErrorResponseException, IllegalArgumentException, InsufficientDataException,
          InternalException, InvalidBucketNameException, InvalidKeyException,
          InvalidResponseException, IOException, NoSuchAlgorithmException, ServerException,
          XmlParserException {
    checkArgs(args);
    Response response =
        executePut(
            args,
            newMultimap("Content-Type", "application/json"),
            newMultimap("policy", ""),
            args.config(),
            0);
    response.close();
  }

  /**
   * Deletes bucket policy configuration to a bucket.
   *
   * <pre>Example:{@code
   * minioClient.deleteBucketPolicy(DeleteBucketPolicyArgs.builder().bucket("my-bucketname"));
   * }</pre>
   *
   * @param args {@link DeleteBucketPolicyArgs} object.
   * @throws ErrorResponseException thrown to indicate S3 service returned an error response.
   * @throws IllegalArgumentException throws to indicate invalid argument passed.
   * @throws InsufficientDataException thrown to indicate not enough data available in InputStream.
   * @throws InternalException thrown to indicate internal library error.
   * @throws InvalidBucketNameException thrown to indicate invalid bucket name passed.
   * @throws InvalidKeyException thrown to indicate missing of HMAC SHA-256 library.
   * @throws InvalidResponseException thrown to indicate S3 service returned invalid or no error
   *     response.
   * @throws IOException thrown to indicate I/O error on S3 operation.
   * @throws NoSuchAlgorithmException thrown to indicate missing of MD5 or SHA-256 digest library.
   * @throws XmlParserException thrown to indicate XML parsing error.
   */
  public void deleteBucketPolicy(DeleteBucketPolicyArgs args)
      throws ErrorResponseException, IllegalArgumentException, InsufficientDataException,
          InternalException, InvalidBucketNameException, InvalidKeyException,
          InvalidResponseException, IOException, NoSuchAlgorithmException, ServerException,
          XmlParserException {
    checkArgs(args);
    try {
      executeDelete(args, null, newMultimap("policy", ""));
    } catch (ErrorResponseException e) {
      if (e.errorResponse().errorCode() != ErrorCode.NO_SUCH_BUCKET_POLICY) {
        throw e;
      }
    }
  }

  /**
   * Sets life-cycle configuration to a bucket.
   *
   * <pre>Example:{@code
   * // Lets consider variable 'lifeCycleXml' contains below XML String;
   * // <LifecycleConfiguration>
   * //   <Rule>
   * //     <ID>expire-bucket</ID>
   * //     <Prefix></Prefix>
   * //     <Status>Enabled</Status>
   * //     <Expiration>
   * //       <Days>365</Days>
   * //     </Expiration>
   * //   </Rule>
   * // </LifecycleConfiguration>
   * //
   * minioClient.setBucketLifeCycle("my-bucketname", lifeCycleXml);
   * }</pre>
   *
   * @param bucketName Name of the bucket.
   * @param lifeCycle Life cycle configuraion as XML string.
   * @throws ErrorResponseException thrown to indicate S3 service returned an error response.
   * @throws IllegalArgumentException throws to indicate invalid argument passed.
   * @throws InsufficientDataException thrown to indicate not enough data available in InputStream.
   * @throws InternalException thrown to indicate internal library error.
   * @throws InvalidBucketNameException thrown to indicate invalid bucket name passed.
   * @throws InvalidKeyException thrown to indicate missing of HMAC SHA-256 library.
   * @throws InvalidResponseException thrown to indicate S3 service returned invalid or no error
   *     response.
   * @throws IOException thrown to indicate I/O error on S3 operation.
   * @throws NoSuchAlgorithmException thrown to indicate missing of MD5 or SHA-256 digest library.
   * @throws XmlParserException thrown to indicate XML parsing error.
   * @deprecated use {@link #setBucketLifeCycle(SetBucketLifeCycleArgs)}
   */
  @Deprecated
  public void setBucketLifeCycle(String bucketName, String lifeCycle)
      throws ErrorResponseException, IllegalArgumentException, InsufficientDataException,
          InternalException, InvalidBucketNameException, InvalidKeyException,
          InvalidResponseException, IOException, NoSuchAlgorithmException, ServerException,
          XmlParserException {
    setBucketLifeCycle(
        SetBucketLifeCycleArgs.builder().bucket(bucketName).config(lifeCycle).build());
  }

  /**
   * Sets life-cycle configuration to a bucket.
   *
   * <pre>Example:{@code
   * // Lets consider variable 'lifeCycleXml' contains below XML String;
   * // <LifecycleConfiguration>
   * //   <Rule>
   * //     <ID>expire-bucket</ID>
   * //     <Prefix></Prefix>
   * //     <Status>Enabled</Status>
   * //     <Expiration>
   * //       <Days>365</Days>
   * //     </Expiration>
   * //   </Rule>
   * // </LifecycleConfiguration>
   * //
   * minioClient.setBucketLifeCycle(
   *     SetBucketLifeCycleArgs.builder().bucket("my-bucketname").config(lifeCycleXml).build());
   * }</pre>
   *
   * @param args {@link SetBucketLifeCycleArgs} object.
   * @throws ErrorResponseException thrown to indicate S3 service returned an error response.
   * @throws IllegalArgumentException throws to indicate invalid argument passed.
   * @throws InsufficientDataException thrown to indicate not enough data available in InputStream.
   * @throws InternalException thrown to indicate internal library error.
   * @throws InvalidBucketNameException thrown to indicate invalid bucket name passed.
   * @throws InvalidKeyException thrown to indicate missing of HMAC SHA-256 library.
   * @throws InvalidResponseException thrown to indicate S3 service returned invalid or no error
   *     response.
   * @throws IOException thrown to indicate I/O error on S3 operation.
   * @throws NoSuchAlgorithmException thrown to indicate missing of MD5 or SHA-256 digest library.
   * @throws XmlParserException thrown to indicate XML parsing error.
   */
  public void setBucketLifeCycle(SetBucketLifeCycleArgs args)
      throws ErrorResponseException, IllegalArgumentException, InsufficientDataException,
          InternalException, InvalidBucketNameException, InvalidKeyException,
          InvalidResponseException, IOException, NoSuchAlgorithmException, ServerException,
          XmlParserException {
    checkArgs(args);
    Response response = executePut(args, null, newMultimap("lifecycle", ""), args.config(), 0);
    response.close();
  }

  /**
   * Deletes life-cycle configuration of a bucket.
   *
   * <pre>Example:{@code
   * deleteBucketLifeCycle("my-bucketname");
   * }</pre>
   *
   * @param bucketName Name of the bucket.
   * @throws ErrorResponseException thrown to indicate S3 service returned an error response.
   * @throws IllegalArgumentException throws to indicate invalid argument passed.
   * @throws InsufficientDataException thrown to indicate not enough data available in InputStream.
   * @throws InternalException thrown to indicate internal library error.
   * @throws InvalidBucketNameException thrown to indicate invalid bucket name passed.
   * @throws InvalidKeyException thrown to indicate missing of HMAC SHA-256 library.
   * @throws InvalidResponseException thrown to indicate S3 service returned invalid or no error
   *     response.
   * @throws IOException thrown to indicate I/O error on S3 operation.
   * @throws NoSuchAlgorithmException thrown to indicate missing of MD5 or SHA-256 digest library.
   * @throws XmlParserException thrown to indicate XML parsing error.
   * @deprecated use {@link #deleteBucketLifeCycle(DeleteBucketLifeCycleArgs)}
   */
  @Deprecated
  public void deleteBucketLifeCycle(String bucketName)
      throws ErrorResponseException, IllegalArgumentException, InsufficientDataException,
          InternalException, InvalidBucketNameException, InvalidKeyException,
          InvalidResponseException, IOException, NoSuchAlgorithmException, ServerException,
          XmlParserException {
    deleteBucketLifeCycle(DeleteBucketLifeCycleArgs.builder().bucket(bucketName).build());
  }

  /**
   * Deletes life-cycle configuration of a bucket.
   *
   * <pre>Example:{@code
   * deleteBucketLifeCycle(DeleteBucketLifeCycleArgs.builder().bucket("my-bucketname").build());
   * }</pre>
   *
   * @param args {@link DeleteBucketLifeCycleArgs} object.
   * @throws ErrorResponseException thrown to indicate S3 service returned an error response.
   * @throws IllegalArgumentException throws to indicate invalid argument passed.
   * @throws InsufficientDataException thrown to indicate not enough data available in InputStream.
   * @throws InternalException thrown to indicate internal library error.
   * @throws InvalidBucketNameException thrown to indicate invalid bucket name passed.
   * @throws InvalidKeyException thrown to indicate missing of HMAC SHA-256 library.
   * @throws InvalidResponseException thrown to indicate S3 service returned invalid or no error
   *     response.
   * @throws IOException thrown to indicate I/O error on S3 operation.
   * @throws NoSuchAlgorithmException thrown to indicate missing of MD5 or SHA-256 digest library.
   * @throws XmlParserException thrown to indicate XML parsing error.
   */
  public void deleteBucketLifeCycle(DeleteBucketLifeCycleArgs args)
      throws ErrorResponseException, IllegalArgumentException, InsufficientDataException,
          InternalException, InvalidBucketNameException, InvalidKeyException,
          InvalidResponseException, IOException, NoSuchAlgorithmException, ServerException,
          XmlParserException {
    checkArgs(args);
    executeDelete(args, null, newMultimap("lifecycle", ""));
  }

  /**
   * Gets life-cycle configuration of a bucket.
   *
   * <pre>Example:{@code
   * String lifecycle = minioClient.getBucketLifeCycle("my-bucketname");
   * }</pre>
   *
   * @param bucketName Name of the bucket.
   * @return String - Life cycle configuration as XML string.
   * @throws ErrorResponseException thrown to indicate S3 service returned an error response.
   * @throws IllegalArgumentException throws to indicate invalid argument passed.
   * @throws InsufficientDataException thrown to indicate not enough data available in InputStream.
   * @throws InternalException thrown to indicate internal library error.
   * @throws InvalidBucketNameException thrown to indicate invalid bucket name passed.
   * @throws InvalidKeyException thrown to indicate missing of HMAC SHA-256 library.
   * @throws InvalidResponseException thrown to indicate S3 service returned invalid or no error
   *     response.
   * @throws IOException thrown to indicate I/O error on S3 operation.
   * @throws NoSuchAlgorithmException thrown to indicate missing of MD5 or SHA-256 digest library.
   * @throws XmlParserException thrown to indicate XML parsing error.
   * @deprecated use {@link #getBucketLifeCycle(GetBucketLifeCycleArgs)}
   */
  @Deprecated
  public String getBucketLifeCycle(String bucketName)
      throws ErrorResponseException, IllegalArgumentException, InsufficientDataException,
          InternalException, InvalidBucketNameException, InvalidKeyException,
          InvalidResponseException, IOException, NoSuchAlgorithmException, ServerException,
          XmlParserException {
    return getBucketLifeCycle(GetBucketLifeCycleArgs.builder().bucket(bucketName).build());
  }

  /**
   * Gets life-cycle configuration of a bucket.
   *
   * <pre>Example:{@code
   * String lifecycle =
   *     minioClient.getBucketLifeCycle(
   *         GetBucketLifeCycleArgs.builder().bucket("my-bucketname").build());
   * }</pre>
   *
   * @param args {@link GetBucketLifeCycleArgs} object.
   * @return String - Life cycle configuration as XML string.
   * @throws ErrorResponseException thrown to indicate S3 service returned an error response.
   * @throws IllegalArgumentException throws to indicate invalid argument passed.
   * @throws InsufficientDataException thrown to indicate not enough data available in InputStream.
   * @throws InternalException thrown to indicate internal library error.
   * @throws InvalidBucketNameException thrown to indicate invalid bucket name passed.
   * @throws InvalidKeyException thrown to indicate missing of HMAC SHA-256 library.
   * @throws InvalidResponseException thrown to indicate S3 service returned invalid or no error
   *     response.
   * @throws IOException thrown to indicate I/O error on S3 operation.
   * @throws NoSuchAlgorithmException thrown to indicate missing of MD5 or SHA-256 digest library.
   * @throws XmlParserException thrown to indicate XML parsing error.
   */
  public String getBucketLifeCycle(GetBucketLifeCycleArgs args)
      throws ErrorResponseException, IllegalArgumentException, InsufficientDataException,
          InternalException, InvalidBucketNameException, InvalidKeyException,
          InvalidResponseException, IOException, NoSuchAlgorithmException, ServerException,
          XmlParserException {
    checkArgs(args);
    try (Response response = executeGet(args, null, newMultimap("lifecycle", ""))) {
      return new String(response.body().bytes(), StandardCharsets.UTF_8);
    } catch (ErrorResponseException e) {
      if (e.errorResponse().errorCode() != ErrorCode.NO_SUCH_LIFECYCLE_CONFIGURATION) {
        throw e;
      }
    }

    return "";
  }

  /**
   * Gets notification configuration of a bucket.
   *
   * <pre>Example:{@code
   * NotificationConfiguration config =
   *     minioClient.getBucketNotification("my-bucketname");
   * }</pre>
   *
   * @param bucketName Name of the bucket.
   * @return {@link NotificationConfiguration} - Notification configuration.
   * @throws ErrorResponseException thrown to indicate S3 service returned an error response.
   * @throws IllegalArgumentException throws to indicate invalid argument passed.
   * @throws InsufficientDataException thrown to indicate not enough data available in InputStream.
   * @throws InternalException thrown to indicate internal library error.
   * @throws InvalidBucketNameException thrown to indicate invalid bucket name passed.
   * @throws InvalidKeyException thrown to indicate missing of HMAC SHA-256 library.
   * @throws InvalidResponseException thrown to indicate S3 service returned invalid or no error
   *     response.
   * @throws IOException thrown to indicate I/O error on S3 operation.
   * @throws NoSuchAlgorithmException thrown to indicate missing of MD5 or SHA-256 digest library.
   * @throws XmlParserException thrown to indicate XML parsing error.
   * @deprecated use {@link #getBucketNotification(GetBucketNotificationArgs)}
   */
  @Deprecated
  public NotificationConfiguration getBucketNotification(String bucketName)
      throws ErrorResponseException, IllegalArgumentException, InsufficientDataException,
          InternalException, InvalidBucketNameException, InvalidKeyException,
          InvalidResponseException, IOException, NoSuchAlgorithmException, ServerException,
          XmlParserException {
    return getBucketNotification(GetBucketNotificationArgs.builder().bucket(bucketName).build());
  }

  /**
   * Gets notification configuration of a bucket.
   *
   * <pre>Example:{@code
   * NotificationConfiguration config =
   *     minioClient.getBucketNotification(
   *         GetBucketNotificationArgs.builder().bucket("my-bucketname").build());
   * }</pre>
   *
   * @param args {@link GetBucketNotificationArgs} object.
   * @return {@link NotificationConfiguration} - Notification configuration.
   * @throws ErrorResponseException thrown to indicate S3 service returned an error response.
   * @throws IllegalArgumentException throws to indicate invalid argument passed.
   * @throws InsufficientDataException thrown to indicate not enough data available in InputStream.
   * @throws InternalException thrown to indicate internal library error.
   * @throws InvalidBucketNameException thrown to indicate invalid bucket name passed.
   * @throws InvalidKeyException thrown to indicate missing of HMAC SHA-256 library.
   * @throws InvalidResponseException thrown to indicate S3 service returned invalid or no error
   *     response.
   * @throws IOException thrown to indicate I/O error on S3 operation.
   * @throws NoSuchAlgorithmException thrown to indicate missing of MD5 or SHA-256 digest library.
   * @throws XmlParserException thrown to indicate XML parsing error.
   */
  public NotificationConfiguration getBucketNotification(GetBucketNotificationArgs args)
      throws ErrorResponseException, IllegalArgumentException, InsufficientDataException,
          InternalException, InvalidBucketNameException, InvalidKeyException,
          InvalidResponseException, IOException, NoSuchAlgorithmException, ServerException,
          XmlParserException {
    checkArgs(args);
    try (Response response = executeGet(args, null, newMultimap("notification", ""))) {
      return Xml.unmarshal(NotificationConfiguration.class, response.body().charStream());
    }
  }

  /**
   * Sets notification configuration to a bucket.
   *
   * <pre>Example:{@code
   * List<EventType> eventList = new LinkedList<>();
   * eventList.add(EventType.OBJECT_CREATED_PUT);
   * eventList.add(EventType.OBJECT_CREATED_COPY);
   *
   * QueueConfiguration queueConfiguration = new QueueConfiguration();
   * queueConfiguration.setQueue("arn:minio:sqs::1:webhook");
   * queueConfiguration.setEvents(eventList);
   * queueConfiguration.setPrefixRule("images");
   * queueConfiguration.setSuffixRule("pg");
   *
   * List<QueueConfiguration> queueConfigurationList = new LinkedList<>();
   * queueConfigurationList.add(queueConfiguration);
   *
   * NotificationConfiguration config = new NotificationConfiguration();
   * config.setQueueConfigurationList(queueConfigurationList);
   *
   * minioClient.setBucketNotification("my-bucketname", config);
   * }</pre>
   *
   * @param bucketName Name of the bucket.
   * @param notificationConfiguration {@link NotificationConfiguration} to be set.
   * @throws ErrorResponseException thrown to indicate S3 service returned an error response.
   * @throws IllegalArgumentException throws to indicate invalid argument passed.
   * @throws InsufficientDataException thrown to indicate not enough data available in InputStream.
   * @throws InternalException thrown to indicate internal library error.
   * @throws InvalidBucketNameException thrown to indicate invalid bucket name passed.
   * @throws InvalidKeyException thrown to indicate missing of HMAC SHA-256 library.
   * @throws InvalidResponseException thrown to indicate S3 service returned invalid or no error
   *     response.
   * @throws IOException thrown to indicate I/O error on S3 operation.
   * @throws NoSuchAlgorithmException thrown to indicate missing of MD5 or SHA-256 digest library.
   * @throws XmlParserException thrown to indicate XML parsing error.
   * @deprecated use {@link #setBucketNotification(SetBucketNotificationArgs)}
   */
  @Deprecated
  public void setBucketNotification(
      String bucketName, NotificationConfiguration notificationConfiguration)
      throws ErrorResponseException, IllegalArgumentException, InsufficientDataException,
          InternalException, InvalidBucketNameException, InvalidKeyException,
          InvalidResponseException, IOException, NoSuchAlgorithmException, ServerException,
          XmlParserException {
    setBucketNotification(
        SetBucketNotificationArgs.builder()
            .bucket(bucketName)
            .config(notificationConfiguration)
            .build());
  }

  /**
   * Sets notification configuration to a bucket.
   *
   * <pre>Example:{@code
   * List<EventType> eventList = new LinkedList<>();
   * eventList.add(EventType.OBJECT_CREATED_PUT);
   * eventList.add(EventType.OBJECT_CREATED_COPY);
   *
   * QueueConfiguration queueConfiguration = new QueueConfiguration();
   * queueConfiguration.setQueue("arn:minio:sqs::1:webhook");
   * queueConfiguration.setEvents(eventList);
   * queueConfiguration.setPrefixRule("images");
   * queueConfiguration.setSuffixRule("pg");
   *
   * List<QueueConfiguration> queueConfigurationList = new LinkedList<>();
   * queueConfigurationList.add(queueConfiguration);
   *
   * NotificationConfiguration config = new NotificationConfiguration();
   * config.setQueueConfigurationList(queueConfigurationList);
   *
   * minioClient.setBucketNotification(
   *     SetBucketNotificationArgs.builder().bucket("my-bucketname").config(config).build());
   * }</pre>
   *
   * @param args {@link SetBucketNotificationArgs} object.
   * @throws ErrorResponseException thrown to indicate S3 service returned an error response.
   * @throws IllegalArgumentException throws to indicate invalid argument passed.
   * @throws InsufficientDataException thrown to indicate not enough data available in InputStream.
   * @throws InternalException thrown to indicate internal library error.
   * @throws InvalidBucketNameException thrown to indicate invalid bucket name passed.
   * @throws InvalidKeyException thrown to indicate missing of HMAC SHA-256 library.
   * @throws InvalidResponseException thrown to indicate S3 service returned invalid or no error
   *     response.
   * @throws IOException thrown to indicate I/O error on S3 operation.
   * @throws NoSuchAlgorithmException thrown to indicate missing of MD5 or SHA-256 digest library.
   * @throws XmlParserException thrown to indicate XML parsing error.
   */
  public void setBucketNotification(SetBucketNotificationArgs args)
      throws ErrorResponseException, IllegalArgumentException, InsufficientDataException,
          InternalException, InvalidBucketNameException, InvalidKeyException,
          InvalidResponseException, IOException, NoSuchAlgorithmException, ServerException,
          XmlParserException {
    checkArgs(args);
    Response response = executePut(args, null, newMultimap("notification", ""), args.config(), 0);
    response.close();
  }

  /**
   * Removes notification configuration of a bucket.
   *
   * <pre>Example:{@code
   * minioClient.removeAllBucketNotification("my-bucketname");
   * }</pre>
   *
   * @param bucketName Name of the bucket.
   * @throws ErrorResponseException thrown to indicate S3 service returned an error response.
   * @throws IllegalArgumentException throws to indicate invalid argument passed.
   * @throws InsufficientDataException thrown to indicate not enough data available in InputStream.
   * @throws InternalException thrown to indicate internal library error.
   * @throws InvalidBucketNameException thrown to indicate invalid bucket name passed.
   * @throws InvalidKeyException thrown to indicate missing of HMAC SHA-256 library.
   * @throws InvalidResponseException thrown to indicate S3 service returned invalid or no error
   *     response.
   * @throws IOException thrown to indicate I/O error on S3 operation.
   * @throws NoSuchAlgorithmException thrown to indicate missing of MD5 or SHA-256 digest library.
   * @throws XmlParserException thrown to indicate XML parsing error.
   * @deprecated use {@link #deleteBucketNotification(DeleteBucketNotificationArgs)}
   */
  @Deprecated
  public void removeAllBucketNotification(String bucketName)
      throws ErrorResponseException, IllegalArgumentException, InsufficientDataException,
          InternalException, InvalidBucketNameException, InvalidKeyException,
          InvalidResponseException, IOException, NoSuchAlgorithmException, ServerException,
          XmlParserException {
    deleteBucketNotification(DeleteBucketNotificationArgs.builder().bucket(bucketName).build());
  }

  /**
   * Deletes notification configuration of a bucket.
   *
   * <pre>Example:{@code
   * minioClient.deleteBucketNotification(
   *     DeleteBucketNotificationArgs.builder().bucket("my-bucketname").build());
   * }</pre>
   *
   * @param args {@link DeleteBucketNotificationArgs} object.
   * @throws ErrorResponseException thrown to indicate S3 service returned an error response.
   * @throws IllegalArgumentException throws to indicate invalid argument passed.
   * @throws InsufficientDataException thrown to indicate not enough data available in InputStream.
   * @throws InternalException thrown to indicate internal library error.
   * @throws InvalidBucketNameException thrown to indicate invalid bucket name passed.
   * @throws InvalidKeyException thrown to indicate missing of HMAC SHA-256 library.
   * @throws InvalidResponseException thrown to indicate S3 service returned invalid or no error
   *     response.
   * @throws IOException thrown to indicate I/O error on S3 operation.
   * @throws NoSuchAlgorithmException thrown to indicate missing of MD5 or SHA-256 digest library.
   * @throws XmlParserException thrown to indicate XML parsing error.
   */
  public void deleteBucketNotification(DeleteBucketNotificationArgs args)
      throws ErrorResponseException, IllegalArgumentException, InsufficientDataException,
          InternalException, InvalidBucketNameException, InvalidKeyException,
          InvalidResponseException, IOException, NoSuchAlgorithmException, ServerException,
          XmlParserException {
    checkArgs(args);
    Response response =
        executePut(args, null, newMultimap("notification", ""), new NotificationConfiguration(), 0);
    response.close();
  }

  /**
   * Lists incomplete object upload information of a bucket.
   *
   * <pre>Example:{@code
   * Iterable<Result<Upload>> results =
   *     minioClient.listIncompleteUploads("my-bucketname");
   * for (Result<Upload> result : results) {
   *   Upload upload = result.get();
   *   System.out.println(upload.uploadId() + ", " + upload.objectName());
   * }
   * }</pre>
   *
   * @param bucketName Name of the bucket.
   * @return Iterable&ltResult&ltUpload&gt&gt - Lazy iterator contains object upload information.
   * @see #listIncompleteUploads(String, String, boolean)
   */
  @Deprecated
  public Iterable<Result<Upload>> listIncompleteUploads(String bucketName)
      throws XmlParserException {
    return listIncompleteUploads(bucketName, null, true, true);
  }

  /**
   * Lists incomplete object upload information of a bucket for prefix.
   *
   * <pre>Example:{@code
   * Iterable<Result<Upload>> results =
   *     minioClient.listIncompleteUploads("my-bucketname", "my-obj");
   * for (Result<Upload> result : results) {
   *   Upload upload = result.get();
   *   System.out.println(upload.uploadId() + ", " + upload.objectName());
   * }
   * }</pre>
   *
   * @param bucketName Name of the bucket.
   * @param prefix Object name starts with prefix.
   * @return Iterable&ltResult&ltUpload&gt&gt - Lazy iterator contains object upload information.
   * @throws XmlParserException upon parsing response xml
   * @see #listIncompleteUploads(String, String, boolean)
   */
  @Deprecated
  public Iterable<Result<Upload>> listIncompleteUploads(String bucketName, String prefix)
      throws XmlParserException {
    return listIncompleteUploads(bucketName, prefix, true, true);
  }

  /**
   * Lists incomplete object upload information of a bucket for prefix recursively.
   *
   * <pre>Example:{@code
   * Iterable<Result<Upload>> results =
   *     minioClient.listIncompleteUploads("my-bucketname", "my-obj", true);
   * for (Result<Upload> result : results) {
   *   Upload upload = result.get();
   *   System.out.println(upload.uploadId() + ", " + upload.objectName());
   * }
   * }</pre>
   *
   * @param bucketName Name of the bucket.
   * @param prefix Object name starts with prefix.
   * @param recursive List recursively than directory structure emulation.
   * @return Iterable&ltResult&ltUpload&gt&gt - Lazy iterator contains object upload information.
   * @see #listIncompleteUploads(String bucketName)
   * @see #listIncompleteUploads(String bucketName, String prefix)
   */
  @Deprecated
  public Iterable<Result<Upload>> listIncompleteUploads(
      String bucketName, String prefix, boolean recursive) {
    return listIncompleteUploads(bucketName, prefix, recursive, true);
  }

  /**
   * Returns Iterable<Result<Upload>> of given bucket name, prefix and recursive flag. All parts
   * size are aggregated when aggregatePartSize is true.
   */
  private Iterable<Result<Upload>> listIncompleteUploads(
      final String bucketName,
      final String prefix,
      final boolean recursive,
      final boolean aggregatePartSize) {
    return new Iterable<Result<Upload>>() {
      @Override
      public Iterator<Result<Upload>> iterator() {
        return new Iterator<Result<Upload>>() {
          private String nextKeyMarker;
          private String nextUploadIdMarker;
          private ListMultipartUploadsResult listMultipartUploadsResult;
          private Result<Upload> error;
          private Iterator<Upload> uploadIterator;
          private boolean completed = false;

          private synchronized void populate() {
            String delimiter = "/";
            if (recursive) {
              delimiter = null;
            }

            this.listMultipartUploadsResult = null;
            this.uploadIterator = null;

            try {
              ListMultipartUploadsResponse response =
                  listMultipartUploads(
                      bucketName,
                      null,
                      delimiter,
                      "url",
                      nextKeyMarker,
                      null,
                      prefix,
                      nextUploadIdMarker,
                      null,
                      null);
              this.listMultipartUploadsResult = response.result();
            } catch (ErrorResponseException
                | IllegalArgumentException
                | InsufficientDataException
                | InternalException
                | InvalidBucketNameException
                | InvalidKeyException
                | InvalidResponseException
                | IOException
                | NoSuchAlgorithmException
                | ServerException
                | XmlParserException e) {
              this.error = new Result<>(e);
            } finally {
              if (this.listMultipartUploadsResult != null) {
                this.uploadIterator = this.listMultipartUploadsResult.uploads().iterator();
              } else {
                this.uploadIterator = new LinkedList<Upload>().iterator();
              }
            }
          }

          private synchronized long getAggregatedPartSize(String objectName, String uploadId)
              throws ErrorResponseException, IllegalArgumentException, InsufficientDataException,
                  InternalException, InvalidBucketNameException, InvalidKeyException,
                  InvalidResponseException, IOException, NoSuchAlgorithmException, ServerException,
                  XmlParserException {
            long aggregatedPartSize = 0;

            for (Result<Part> result : listObjectParts(bucketName, objectName, uploadId)) {
              aggregatedPartSize += result.get().partSize();
            }

            return aggregatedPartSize;
          }

          @Override
          public boolean hasNext() {
            if (this.completed) {
              return false;
            }

            if (this.error == null && this.uploadIterator == null) {
              populate();
            }

            if (this.error == null
                && !this.uploadIterator.hasNext()
                && this.listMultipartUploadsResult.isTruncated()) {
              this.nextKeyMarker = this.listMultipartUploadsResult.nextKeyMarker();
              this.nextUploadIdMarker = this.listMultipartUploadsResult.nextUploadIdMarker();
              populate();
            }

            if (this.error != null) {
              return true;
            }

            if (this.uploadIterator.hasNext()) {
              return true;
            }

            this.completed = true;
            return false;
          }

          @Override
          public Result<Upload> next() {
            if (this.completed) {
              throw new NoSuchElementException();
            }

            if (this.error == null && this.uploadIterator == null) {
              populate();
            }

            if (this.error == null
                && !this.uploadIterator.hasNext()
                && this.listMultipartUploadsResult.isTruncated()) {
              this.nextKeyMarker = this.listMultipartUploadsResult.nextKeyMarker();
              this.nextUploadIdMarker = this.listMultipartUploadsResult.nextUploadIdMarker();
              populate();
            }

            if (this.error != null) {
              this.completed = true;
              return this.error;
            }

            if (this.uploadIterator.hasNext()) {
              Upload upload = this.uploadIterator.next();

              if (aggregatePartSize) {
                long aggregatedPartSize;

                try {
                  aggregatedPartSize =
                      getAggregatedPartSize(upload.objectName(), upload.uploadId());
                } catch (ErrorResponseException
                    | IllegalArgumentException
                    | InsufficientDataException
                    | InternalException
                    | InvalidBucketNameException
                    | InvalidKeyException
                    | InvalidResponseException
                    | IOException
                    | NoSuchAlgorithmException
                    | ServerException
                    | XmlParserException e) {
                  // special case: ignore the error as we can't propagate the exception in next()
                  aggregatedPartSize = -1;
                }

                upload.setAggregatedPartSize(aggregatedPartSize);
              }

              return new Result<>(upload);
            }

            this.completed = true;
            throw new NoSuchElementException();
          }

          @Override
          public void remove() {
            throw new UnsupportedOperationException();
          }
        };
      }
    };
  }

  /**
   * Executes List object parts of multipart upload for given bucket name, object name and upload ID
   * and returns Iterable<Result<Part>>.
   */
  private Iterable<Result<Part>> listObjectParts(
      final String bucketName, final String objectName, final String uploadId) {
    return new Iterable<Result<Part>>() {
      @Override
      public Iterator<Result<Part>> iterator() {
        return new Iterator<Result<Part>>() {
          private int nextPartNumberMarker;
          private ListPartsResult listPartsResult;
          private Result<Part> error;
          private Iterator<Part> partIterator;
          private boolean completed = false;

          private synchronized void populate() {
            this.listPartsResult = null;
            this.partIterator = null;

            try {
              ListPartsResponse response =
                  listParts(
                      bucketName,
                      null,
                      objectName,
                      null,
                      nextPartNumberMarker,
                      uploadId,
                      null,
                      null);
              this.listPartsResult = response.result();
            } catch (ErrorResponseException
                | IllegalArgumentException
                | InsufficientDataException
                | InternalException
                | InvalidBucketNameException
                | InvalidKeyException
                | InvalidResponseException
                | IOException
                | NoSuchAlgorithmException
                | ServerException
                | XmlParserException e) {
              this.error = new Result<>(e);
            } finally {
              if (this.listPartsResult != null) {
                this.partIterator = this.listPartsResult.partList().iterator();
              } else {
                this.partIterator = new LinkedList<Part>().iterator();
              }
            }
          }

          @Override
          public boolean hasNext() {
            if (this.completed) {
              return false;
            }

            if (this.error == null && this.partIterator == null) {
              populate();
            }

            if (this.error == null
                && !this.partIterator.hasNext()
                && this.listPartsResult.isTruncated()) {
              this.nextPartNumberMarker = this.listPartsResult.nextPartNumberMarker();
              populate();
            }

            if (this.error != null) {
              return true;
            }

            if (this.partIterator.hasNext()) {
              return true;
            }

            this.completed = true;
            return false;
          }

          @Override
          public Result<Part> next() {
            if (this.completed) {
              throw new NoSuchElementException();
            }

            if (this.error == null && this.partIterator == null) {
              populate();
            }

            if (this.error == null
                && !this.partIterator.hasNext()
                && this.listPartsResult.isTruncated()) {
              this.nextPartNumberMarker = this.listPartsResult.nextPartNumberMarker();
              populate();
            }

            if (this.error != null) {
              this.completed = true;
              return this.error;
            }

            if (this.partIterator.hasNext()) {
              return new Result<>(this.partIterator.next());
            }

            this.completed = true;
            throw new NoSuchElementException();
          }

          @Override
          public void remove() {
            throw new UnsupportedOperationException();
          }
        };
      }
    };
  }

  /**
   * Removes incomplete uploads of an object.
   *
   * <pre>Example:{@code
   * minioClient.removeIncompleteUpload("my-bucketname", "my-objectname");
   * }</pre>
   *
   * @param bucketName Name of the bucket.
   * @param objectName Object name in the bucket.
   * @throws ErrorResponseException thrown to indicate S3 service returned an error response.
   * @throws IllegalArgumentException throws to indicate invalid argument passed.
   * @throws InsufficientDataException thrown to indicate not enough data available in InputStream.
   * @throws InternalException thrown to indicate internal library error.
   * @throws InvalidBucketNameException thrown to indicate invalid bucket name passed.
   * @throws InvalidKeyException thrown to indicate missing of HMAC SHA-256 library.
   * @throws InvalidResponseException thrown to indicate S3 service returned invalid or no error
   *     response.
   * @throws IOException thrown to indicate I/O error on S3 operation.
   * @throws NoSuchAlgorithmException thrown to indicate missing of MD5 or SHA-256 digest library.
   * @throws XmlParserException thrown to indicate XML parsing error.
   */
  @Deprecated
  public void removeIncompleteUpload(String bucketName, String objectName)
      throws ErrorResponseException, IllegalArgumentException, InsufficientDataException,
          InternalException, InvalidBucketNameException, InvalidKeyException,
          InvalidResponseException, IOException, NoSuchAlgorithmException, ServerException,
          XmlParserException {
    for (Result<Upload> r : listIncompleteUploads(bucketName, objectName, true, false)) {
      Upload upload = r.get();
      if (objectName.equals(upload.objectName())) {
        abortMultipartUpload(bucketName, null, objectName, upload.uploadId(), null, null);
        return;
      }
    }
  }

  /**
   * Listens events of object prefix and suffix of a bucket. The returned closable iterator is
   * lazily evaluated hence its required to iterate to get new records and must be used with
   * try-with-resource to release underneath network resources.
   *
   * <pre>Example:{@code
   * String[] events = {"s3:ObjectCreated:*", "s3:ObjectAccessed:*"};
   * try (CloseableIterator<Result<NotificationInfo>> ci =
   *     minioClient.listenBucketNotification("bucketName", "", "", events)) {
   *   while (ci.hasNext()) {
   *     NotificationRecords records = ci.next().get();
   *     for (Event event : records.events()) {
   *       System.out.println("Event " + event.eventType() + " occurred at "
   *           + event.eventTime() + " for " + event.bucketName() + "/"
   *           + event.objectName());
   *     }
   *   }
   * }
   * }</pre>
   *
   * @param bucketName Name of the bucket.
   * @param prefix Listen events of object starts with prefix.
   * @param suffix Listen events of object ends with suffix.
   * @param events Events to listen.
   * @return CloseableIterator&ltResult&ltNotificationRecords&gt&gt - Lazy closable iterator
   *     contains event records.
   * @throws ErrorResponseException thrown to indicate S3 service returned an error response.
   * @throws IllegalArgumentException throws to indicate invalid argument passed.
   * @throws InsufficientDataException thrown to indicate not enough data available in InputStream.
   * @throws InternalException thrown to indicate internal library error.
   * @throws InvalidBucketNameException thrown to indicate invalid bucket name passed.
   * @throws InvalidKeyException thrown to indicate missing of HMAC SHA-256 library.
   * @throws InvalidResponseException thrown to indicate S3 service returned invalid or no error
   *     response.
   * @throws IOException thrown to indicate I/O error on S3 operation.
   * @throws NoSuchAlgorithmException thrown to indicate missing of MD5 or SHA-256 digest library.
   * @throws XmlParserException thrown to indicate XML parsing error.
   * @deprecated use {@link #listenBucketNotification(ListenBucketNotificationArgs)}
   */
  @Deprecated
  public CloseableIterator<Result<NotificationRecords>> listenBucketNotification(
      String bucketName, String prefix, String suffix, String[] events)
      throws ErrorResponseException, IllegalArgumentException, InsufficientDataException,
          InternalException, InvalidBucketNameException, InvalidKeyException,
          InvalidResponseException, IOException, NoSuchAlgorithmException, ServerException,
          XmlParserException {
    return listenBucketNotification(
        ListenBucketNotificationArgs.builder()
            .bucket(bucketName)
            .prefix(prefix)
            .suffix(suffix)
            .events(events)
            .build());
  }

  /**
   * Listens events of object prefix and suffix of a bucket. The returned closable iterator is
   * lazily evaluated hence its required to iterate to get new records and must be used with
   * try-with-resource to release underneath network resources.
   *
   * <pre>Example:{@code
   * String[] events = {"s3:ObjectCreated:*", "s3:ObjectAccessed:*"};
   * try (CloseableIterator<Result<NotificationRecords>> ci =
   *     minioClient.listenBucketNotification(
   *         ListenBucketNotificationArgs.builder()
   *             .bucket("bucketName")
   *             .prefix("")
   *             .suffix("")
   *             .events(events)
   *             .build())) {
   *   while (ci.hasNext()) {
   *     NotificationRecords records = ci.next().get();
   *     for (Event event : records.events()) {
   *       System.out.println("Event " + event.eventType() + " occurred at "
   *           + event.eventTime() + " for " + event.bucketName() + "/"
   *           + event.objectName());
   *     }
   *   }
   * }
   * }</pre>
   *
   * @param args {@link ListenBucketNotificationArgs} object.
   * @return CloseableIterator&ltResult&ltNotificationRecords&gt&gt - Lazy closable iterator
   *     contains event records.
   * @throws ErrorResponseException thrown to indicate S3 service returned an error response.
   * @throws IllegalArgumentException throws to indicate invalid argument passed.
   * @throws InsufficientDataException thrown to indicate not enough data available in InputStream.
   * @throws InternalException thrown to indicate internal library error.
   * @throws InvalidBucketNameException thrown to indicate invalid bucket name passed.
   * @throws InvalidKeyException thrown to indicate missing of HMAC SHA-256 library.
   * @throws InvalidResponseException thrown to indicate S3 service returned invalid or no error
   *     response.
   * @throws IOException thrown to indicate I/O error on S3 operation.
   * @throws NoSuchAlgorithmException thrown to indicate missing of MD5 or SHA-256 digest library.
   * @throws XmlParserException thrown to indicate XML parsing error.
   */
  public CloseableIterator<Result<NotificationRecords>> listenBucketNotification(
      ListenBucketNotificationArgs args)
      throws ErrorResponseException, IllegalArgumentException, InsufficientDataException,
          InternalException, InvalidBucketNameException, InvalidKeyException,
          InvalidResponseException, IOException, NoSuchAlgorithmException, ServerException,
          XmlParserException {
    checkArgs(args);

    Multimap<String, String> queryParams =
        newMultimap("prefix", args.prefix(), "suffix", args.suffix());
    for (String event : args.events()) {
      queryParams.put("events", event);
    }

    Response response = executeGet(args, null, queryParams);
    NotificationResultRecords result = new NotificationResultRecords(response);
    return result.closeableIterator();
  }

  /**
   * Selects content of an object by SQL expression.
   *
   * <pre>Example:{@code
   * String sqlExpression = "select * from S3Object";
   * InputSerialization is =
   *     new InputSerialization(null, false, null, null, FileHeaderInfo.USE, null, null,
   *         null);
   * OutputSerialization os =
   *     new OutputSerialization(null, null, null, QuoteFields.ASNEEDED, null);
   * SelectResponseStream stream =
   *     minioClient.selectObjectContent("my-bucketname", "my-objectName", sqlExpression,
   *         is, os, true, null, null, null);
   *
   * byte[] buf = new byte[512];
   * int bytesRead = stream.read(buf, 0, buf.length);
   * System.out.println(new String(buf, 0, bytesRead, StandardCharsets.UTF_8));
   *
   * Stats stats = stream.stats();
   * System.out.println("bytes scanned: " + stats.bytesScanned());
   * System.out.println("bytes processed: " + stats.bytesProcessed());
   * System.out.println("bytes returned: " + stats.bytesReturned());
   *
   * stream.close();
   * }</pre>
   *
   * @param bucketName Name of the bucket.
   * @param objectName Object name in the bucket.
   * @param sqlExpression SQL expression.
   * @param is Input specification of object data.
   * @param os Output specification of result.
   * @param requestProgress Flag to request progress information.
   * @param scanStartRange scan start range of the object.
   * @param scanEndRange scan end range of the object.
   * @param ssec SSE-C type server-side encryption.
   * @return {@link SelectResponseStream} - Contains filtered records and progress.
   * @throws ErrorResponseException thrown to indicate S3 service returned an error response.
   * @throws IllegalArgumentException throws to indicate invalid argument passed.
   * @throws InsufficientDataException thrown to indicate not enough data available in InputStream.
   * @throws InternalException thrown to indicate internal library error.
   * @throws InvalidBucketNameException thrown to indicate invalid bucket name passed.
   * @throws InvalidKeyException thrown to indicate missing of HMAC SHA-256 library.
   * @throws InvalidResponseException thrown to indicate S3 service returned invalid or no error
   *     response.
   * @throws IOException thrown to indicate I/O error on S3 operation.
   * @throws NoSuchAlgorithmException thrown to indicate missing of MD5 or SHA-256 digest library.
   * @throws XmlParserException thrown to indicate XML parsing error.
   * @deprecated use {@link #selectObjectContent(SelectObjectContentArgs)}
   */
  @Deprecated
  public SelectResponseStream selectObjectContent(
      String bucketName,
      String objectName,
      String sqlExpression,
      InputSerialization is,
      OutputSerialization os,
      boolean requestProgress,
      Long scanStartRange,
      Long scanEndRange,
      ServerSideEncryptionCustomerKey ssec)
      throws ErrorResponseException, IllegalArgumentException, InsufficientDataException,
          InternalException, InvalidBucketNameException, InvalidKeyException,
          InvalidResponseException, IOException, NoSuchAlgorithmException, ServerException,
          XmlParserException {
    return selectObjectContent(
        SelectObjectContentArgs.builder()
            .bucket(bucketName)
            .object(objectName)
            .sqlExpression(sqlExpression)
            .inputSerialization(is)
            .outputSerialization(os)
            .requestProgress(requestProgress)
            .scanStartRange(scanStartRange)
            .scanEndRange(scanEndRange)
            .build());
  }

  /**
   * Selects content of an object by SQL expression.
   *
   * <pre>Example:{@code
   * String sqlExpression = "select * from S3Object";
   * InputSerialization is =
   *     new InputSerialization(null, false, null, null, FileHeaderInfo.USE, null, null,
   *         null);
   * OutputSerialization os =
   *     new OutputSerialization(null, null, null, QuoteFields.ASNEEDED, null);
   * SelectResponseStream stream =
   *     minioClient.selectObjectContent(
   *       SelectObjectContentArgs.builder()
   *       .bucket("my-bucketname")
   *       .object("my-objectname")
   *       .sqlExpression(sqlExpression)
   *       .inputSerialization(is)
   *       .outputSerialization(os)
   *       .requestProgress(true)
   *       .build());
   *
   * byte[] buf = new byte[512];
   * int bytesRead = stream.read(buf, 0, buf.length);
   * System.out.println(new String(buf, 0, bytesRead, StandardCharsets.UTF_8));
   *
   * Stats stats = stream.stats();
   * System.out.println("bytes scanned: " + stats.bytesScanned());
   * System.out.println("bytes processed: " + stats.bytesProcessed());
   * System.out.println("bytes returned: " + stats.bytesReturned());
   *
   * stream.close();
   * }</pre>
   *
   * @param args instance of {@link SelectObjectContentArgs}
   * @return {@link SelectResponseStream} - Contains filtered records and progress.
   * @throws ErrorResponseException thrown to indicate S3 service returned an error response.
   * @throws IllegalArgumentException throws to indicate invalid argument passed.
   * @throws InsufficientDataException thrown to indicate not enough data available in InputStream.
   * @throws InternalException thrown to indicate internal library error.
   * @throws InvalidBucketNameException thrown to indicate invalid bucket name passed.
   * @throws InvalidKeyException thrown to indicate missing of HMAC SHA-256 library.
   * @throws InvalidResponseException thrown to indicate S3 service returned invalid or no error
   *     response.
   * @throws IOException thrown to indicate I/O error on S3 operation.
   * @throws NoSuchAlgorithmException thrown to indicate missing of MD5 or SHA-256 digest library.
   * @throws XmlParserException thrown to indicate XML parsing error.
   */
  public SelectResponseStream selectObjectContent(SelectObjectContentArgs args)
      throws ErrorResponseException, IllegalArgumentException, InsufficientDataException,
          InternalException, InvalidBucketNameException, InvalidKeyException,
          InvalidResponseException, IOException, NoSuchAlgorithmException, ServerException,
          XmlParserException {
    checkArgs(args);
    args.validateSsec(this.baseUrl);
    Response response =
        executePost(
            args,
            (args.ssec() != null) ? newMultimap(args.ssec().headers()) : null,
            newMultimap("select", "", "select-type", "2"),
            new SelectObjectContentRequest(
                args.sqlExpression(),
                args.requestProgress(),
                args.inputSerialization(),
                args.outputSerialization(),
                args.scanStartRange(),
                args.scanEndRange()));
    return new SelectResponseStream(response.body().byteStream());
  }

  /**
   * Sets encryption configuration of a bucket.
   *
   * <pre>Example:{@code
   * minioClient.setBucketEncryption(
   *     SetBucketEncryptionArgs.builder().bucket("my-bucketname").config(config).build());
   * }</pre>
   *
   * @param args {@link SetBucketEncryptionArgs} object.
   * @throws ErrorResponseException thrown to indicate S3 service returned an error response.
   * @throws IllegalArgumentException throws to indicate invalid argument passed.
   * @throws InsufficientDataException thrown to indicate not enough data available in InputStream.
   * @throws InternalException thrown to indicate internal library error.
   * @throws InvalidBucketNameException thrown to indicate invalid bucket name passed.
   * @throws InvalidKeyException thrown to indicate missing of HMAC SHA-256 library.
   * @throws InvalidResponseException thrown to indicate S3 service returned invalid or no error
   *     response.
   * @throws IOException thrown to indicate I/O error on S3 operation.
   * @throws NoSuchAlgorithmException thrown to indicate missing of MD5 or SHA-256 digest library.
   * @throws XmlParserException thrown to indicate XML parsing error.
   */
  public void setBucketEncryption(SetBucketEncryptionArgs args)
      throws ErrorResponseException, IllegalArgumentException, InsufficientDataException,
          InternalException, InvalidBucketNameException, InvalidKeyException,
          InvalidResponseException, IOException, NoSuchAlgorithmException, ServerException,
          XmlParserException {
    checkArgs(args);
    Response response = executePut(args, null, newMultimap("encryption", ""), args.config(), 0);
    response.close();
  }

  /**
   * Gets encryption configuration of a bucket.
   *
   * <pre>Example:{@code
   * SseConfiguration config =
   *     minioClient.getBucketEncryption(
   *         GetBucketEncryptionArgs.builder().bucket("my-bucketname").build());
   * }</pre>
   *
   * @param args {@link GetBucketEncryptionArgs} object.
   * @return {@link SseConfiguration} - Server-side encryption configuration.
   * @throws ErrorResponseException thrown to indicate S3 service returned an error response.
   * @throws IllegalArgumentException throws to indicate invalid argument passed.
   * @throws InsufficientDataException thrown to indicate not enough data available in InputStream.
   * @throws InternalException thrown to indicate internal library error.
   * @throws InvalidBucketNameException thrown to indicate invalid bucket name passed.
   * @throws InvalidKeyException thrown to indicate missing of HMAC SHA-256 library.
   * @throws InvalidResponseException thrown to indicate S3 service returned invalid or no error
   *     response.
   * @throws IOException thrown to indicate I/O error on S3 operation.
   * @throws NoSuchAlgorithmException thrown to indicate missing of MD5 or SHA-256 digest library.
   * @throws XmlParserException thrown to indicate XML parsing error.
   */
  public SseConfiguration getBucketEncryption(GetBucketEncryptionArgs args)
      throws ErrorResponseException, IllegalArgumentException, InsufficientDataException,
          InternalException, InvalidBucketNameException, InvalidKeyException,
          InvalidResponseException, IOException, NoSuchAlgorithmException, ServerException,
          XmlParserException {
    checkArgs(args);
    try (Response response = executeGet(args, null, newMultimap("encryption", ""))) {
      return Xml.unmarshal(SseConfiguration.class, response.body().charStream());
    } catch (ErrorResponseException e) {
      if (e.errorResponse().errorCode()
          != ErrorCode.SERVER_SIDE_ENCRYPTION_CONFIGURATION_NOT_FOUND_ERROR) {
        throw e;
      }
    }

    return new SseConfiguration();
  }

  /**
   * Deletes encryption configuration of a bucket.
   *
   * <pre>Example:{@code
   * minioClient.deleteBucketEncryption(
   *     DeleteBucketEncryptionArgs.builder().bucket("my-bucketname").build());
   * }</pre>
   *
   * @param args {@link DeleteBucketEncryptionArgs} object.
   * @throws ErrorResponseException thrown to indicate S3 service returned an error response.
   * @throws IllegalArgumentException throws to indicate invalid argument passed.
   * @throws InsufficientDataException thrown to indicate not enough data available in InputStream.
   * @throws InternalException thrown to indicate internal library error.
   * @throws InvalidBucketNameException thrown to indicate invalid bucket name passed.
   * @throws InvalidKeyException thrown to indicate missing of HMAC SHA-256 library.
   * @throws InvalidResponseException thrown to indicate S3 service returned invalid or no error
   *     response.
   * @throws IOException thrown to indicate I/O error on S3 operation.
   * @throws NoSuchAlgorithmException thrown to indicate missing of MD5 or SHA-256 digest library.
   * @throws XmlParserException thrown to indicate XML parsing error.
   */
  public void deleteBucketEncryption(DeleteBucketEncryptionArgs args)
      throws ErrorResponseException, IllegalArgumentException, InsufficientDataException,
          InternalException, InvalidBucketNameException, InvalidKeyException,
          InvalidResponseException, IOException, NoSuchAlgorithmException, ServerException,
          XmlParserException {
    checkArgs(args);
    try {
      executeDelete(args, null, newMultimap("encryption", ""));
    } catch (ErrorResponseException e) {
      if (e.errorResponse().errorCode()
          != ErrorCode.SERVER_SIDE_ENCRYPTION_CONFIGURATION_NOT_FOUND_ERROR) {
        throw e;
      }
    }
  }

  /**
   * Gets tags of a bucket.
   *
   * <pre>Example:{@code
   * Tags tags =
   *     minioClient.getBucketTags(GetBucketTagsArgs.builder().bucket("my-bucketname").build());
   * }</pre>
   *
   * @param args {@link GetBucketTagsArgs} object.
   * @return {@link Tags} - Tags.
   * @throws ErrorResponseException thrown to indicate S3 service returned an error response.
   * @throws IllegalArgumentException throws to indicate invalid argument passed.
   * @throws InsufficientDataException thrown to indicate not enough data available in InputStream.
   * @throws InternalException thrown to indicate internal library error.
   * @throws InvalidBucketNameException thrown to indicate invalid bucket name passed.
   * @throws InvalidKeyException thrown to indicate missing of HMAC SHA-256 library.
   * @throws InvalidResponseException thrown to indicate S3 service returned invalid or no error
   *     response.
   * @throws IOException thrown to indicate I/O error on S3 operation.
   * @throws NoSuchAlgorithmException thrown to indicate missing of MD5 or SHA-256 digest library.
   * @throws XmlParserException thrown to indicate XML parsing error.
   */
  public Tags getBucketTags(GetBucketTagsArgs args)
      throws ErrorResponseException, IllegalArgumentException, InsufficientDataException,
          InternalException, InvalidBucketNameException, InvalidKeyException,
          InvalidResponseException, IOException, NoSuchAlgorithmException, ServerException,
          XmlParserException {
    checkArgs(args);
    try (Response response = executeGet(args, null, newMultimap("tagging", ""))) {
      return Xml.unmarshal(Tags.class, response.body().charStream());
    } catch (ErrorResponseException e) {
      if (e.errorResponse().errorCode() != ErrorCode.NO_SUCH_TAG_SET) {
        throw e;
      }
    }

    return new Tags();
  }

  /**
   * Sets tags to a bucket.
   *
   * <pre>Example:{@code
   * Map<String, String> map = new HashMap<>();
   * map.put("Project", "Project One");
   * map.put("User", "jsmith");
   * minioClient.setBucketTags(
   *     SetBucketTagsArgs.builder().bucket("my-bucketname").tags(map).build());
   * }</pre>
   *
   * @param args {@link SetBucketTagsArgs} object.
   * @throws ErrorResponseException thrown to indicate S3 service returned an error response.
   * @throws IllegalArgumentException throws to indicate invalid argument passed.
   * @throws InsufficientDataException thrown to indicate not enough data available in InputStream.
   * @throws InternalException thrown to indicate internal library error.
   * @throws InvalidBucketNameException thrown to indicate invalid bucket name passed.
   * @throws InvalidKeyException thrown to indicate missing of HMAC SHA-256 library.
   * @throws InvalidResponseException thrown to indicate S3 service returned invalid or no error
   *     response.
   * @throws IOException thrown to indicate I/O error on S3 operation.
   * @throws NoSuchAlgorithmException thrown to indicate missing of MD5 or SHA-256 digest library.
   * @throws XmlParserException thrown to indicate XML parsing error.
   */
  public void setBucketTags(SetBucketTagsArgs args)
      throws ErrorResponseException, IllegalArgumentException, InsufficientDataException,
          InternalException, InvalidBucketNameException, InvalidKeyException,
          InvalidResponseException, IOException, NoSuchAlgorithmException, ServerException,
          XmlParserException {
    checkArgs(args);
    Response response = executePut(args, null, newMultimap("tagging", ""), args.tags(), 0);
    response.close();
  }

  /**
   * Deletes tags of a bucket.
   *
   * <pre>Example:{@code
   * minioClient.deleteBucketTags(DeleteBucketTagsArgs.builder().bucket("my-bucketname").build());
   * }</pre>
   *
   * @param args {@link DeleteBucketTagsArgs} object.
   * @throws ErrorResponseException thrown to indicate S3 service returned an error response.
   * @throws IllegalArgumentException throws to indicate invalid argument passed.
   * @throws InsufficientDataException thrown to indicate not enough data available in InputStream.
   * @throws InternalException thrown to indicate internal library error.
   * @throws InvalidBucketNameException thrown to indicate invalid bucket name passed.
   * @throws InvalidKeyException thrown to indicate missing of HMAC SHA-256 library.
   * @throws InvalidResponseException thrown to indicate S3 service returned invalid or no error
   *     response.
   * @throws IOException thrown to indicate I/O error on S3 operation.
   * @throws NoSuchAlgorithmException thrown to indicate missing of MD5 or SHA-256 digest library.
   * @throws XmlParserException thrown to indicate XML parsing error.
   */
  public void deleteBucketTags(DeleteBucketTagsArgs args)
      throws ErrorResponseException, IllegalArgumentException, InsufficientDataException,
          InternalException, InvalidBucketNameException, InvalidKeyException,
          InvalidResponseException, IOException, NoSuchAlgorithmException, ServerException,
          XmlParserException {
    checkArgs(args);
    executeDelete(args, null, newMultimap("tagging", ""));
  }

  /**
   * Gets tags of an object.
   *
   * <pre>Example:{@code
   * Tags tags =
   *     minioClient.getObjectTags(
   *         GetObjectTagsArgs.builder().bucket("my-bucketname").object("my-objectname").build());
   * }</pre>
   *
   * @param args {@link GetObjectTagsArgs} object.
   * @return {@link Tags} - Tags.
   * @throws ErrorResponseException thrown to indicate S3 service returned an error response.
   * @throws IllegalArgumentException throws to indicate invalid argument passed.
   * @throws InsufficientDataException thrown to indicate not enough data available in InputStream.
   * @throws InternalException thrown to indicate internal library error.
   * @throws InvalidBucketNameException thrown to indicate invalid bucket name passed.
   * @throws InvalidKeyException thrown to indicate missing of HMAC SHA-256 library.
   * @throws InvalidResponseException thrown to indicate S3 service returned invalid or no error
   *     response.
   * @throws IOException thrown to indicate I/O error on S3 operation.
   * @throws NoSuchAlgorithmException thrown to indicate missing of MD5 or SHA-256 digest library.
   * @throws XmlParserException thrown to indicate XML parsing error.
   */
  public Tags getObjectTags(GetObjectTagsArgs args)
      throws ErrorResponseException, IllegalArgumentException, InsufficientDataException,
          InternalException, InvalidBucketNameException, InvalidKeyException,
          InvalidResponseException, IOException, NoSuchAlgorithmException, ServerException,
          XmlParserException {
    checkArgs(args);
    Multimap<String, String> queryParams = newMultimap("tagging", "");
    if (args.versionId() != null) queryParams.put("versionId", args.versionId());
    try (Response response = executeGet(args, null, queryParams)) {
      return Xml.unmarshal(Tags.class, response.body().charStream());
    }
  }

  /**
   * Sets tags to an object.
   *
   * <pre>Example:{@code
   * Map<String, String> map = new HashMap<>();
   * map.put("Project", "Project One");
   * map.put("User", "jsmith");
   * minioClient.setObjectTags(
   *     SetObjectTagsArgs.builder()
   *         .bucket("my-bucketname")
   *         .object("my-objectname")
   *         .tags((map)
   *         .build());
   * }</pre>
   *
   * @param args {@link SetObjectTagsArgs} object.
   * @throws ErrorResponseException thrown to indicate S3 service returned an error response.
   * @throws IllegalArgumentException throws to indicate invalid argument passed.
   * @throws InsufficientDataException thrown to indicate not enough data available in InputStream.
   * @throws InternalException thrown to indicate internal library error.
   * @throws InvalidBucketNameException thrown to indicate invalid bucket name passed.
   * @throws InvalidKeyException thrown to indicate missing of HMAC SHA-256 library.
   * @throws InvalidResponseException thrown to indicate S3 service returned invalid or no error
   *     response.
   * @throws IOException thrown to indicate I/O error on S3 operation.
   * @throws NoSuchAlgorithmException thrown to indicate missing of MD5 or SHA-256 digest library.
   * @throws XmlParserException thrown to indicate XML parsing error.
   */
  public void setObjectTags(SetObjectTagsArgs args)
      throws ErrorResponseException, IllegalArgumentException, InsufficientDataException,
          InternalException, InvalidBucketNameException, InvalidKeyException,
          InvalidResponseException, IOException, NoSuchAlgorithmException, ServerException,
          XmlParserException {
    checkArgs(args);
    Multimap<String, String> queryParams = newMultimap("tagging", "");
    if (args.versionId() != null) queryParams.put("versionId", args.versionId());
    Response response = executePut(args, null, queryParams, args.tags(), 0);
    response.close();
  }

  /**
   * Deletes tags of an object.
   *
   * <pre>Example:{@code
   * minioClient.deleteObjectTags(
   *     DeleteObjectTags.builder().bucket("my-bucketname").object("my-objectname").build());
   * }</pre>
   *
   * @param args {@link DeleteObjectTagsArgs} object.
   * @throws ErrorResponseException thrown to indicate S3 service returned an error response.
   * @throws IllegalArgumentException throws to indicate invalid argument passed.
   * @throws InsufficientDataException thrown to indicate not enough data available in InputStream.
   * @throws InternalException thrown to indicate internal library error.
   * @throws InvalidBucketNameException thrown to indicate invalid bucket name passed.
   * @throws InvalidKeyException thrown to indicate missing of HMAC SHA-256 library.
   * @throws InvalidResponseException thrown to indicate S3 service returned invalid or no error
   *     response.
   * @throws IOException thrown to indicate I/O error on S3 operation.
   * @throws NoSuchAlgorithmException thrown to indicate missing of MD5 or SHA-256 digest library.
   * @throws XmlParserException thrown to indicate XML parsing error.
   */
  public void deleteObjectTags(DeleteObjectTagsArgs args)
      throws ErrorResponseException, IllegalArgumentException, InsufficientDataException,
          InternalException, InvalidBucketNameException, InvalidKeyException,
          InvalidResponseException, IOException, NoSuchAlgorithmException, ServerException,
          XmlParserException {
    checkArgs(args);
    Multimap<String, String> queryParams = newMultimap("tagging", "");
    if (args.versionId() != null) queryParams.put("versionId", args.versionId());
    executeDelete(args, null, queryParams);
  }

  private long getAvailableSize(Object data, long expectedReadSize)
      throws IOException, InternalException {
    if (!(data instanceof BufferedInputStream)) {
      throw new InternalException(
          "data must be BufferedInputStream. This should not happen.  "
              + "Please report to https://github.com/minio/minio-java/issues/");
    }

    BufferedInputStream stream = (BufferedInputStream) data;
    stream.mark((int) expectedReadSize);

    byte[] buf = new byte[16384]; // 16KiB buffer for optimization
    long totalBytesRead = 0;
    while (totalBytesRead < expectedReadSize) {
      long bytesToRead = expectedReadSize - totalBytesRead;
      if (bytesToRead > buf.length) {
        bytesToRead = buf.length;
      }

      int bytesRead = stream.read(buf, 0, (int) bytesToRead);
      if (bytesRead < 0) {
        break; // reached EOF
      }

      totalBytesRead += bytesRead;
    }

    stream.reset();
    return totalBytesRead;
  }

  /**
   * Sets HTTP connect, write and read timeouts. A value of 0 means no timeout, otherwise values
   * must be between 1 and Integer.MAX_VALUE when converted to milliseconds.
   *
   * <pre>Example:{@code
   * minioClient.setTimeout(TimeUnit.SECONDS.toMillis(10), TimeUnit.SECONDS.toMillis(10),
   *     TimeUnit.SECONDS.toMillis(30));
   * }</pre>
   *
   * @param connectTimeout HTTP connect timeout in milliseconds.
   * @param writeTimeout HTTP write timeout in milliseconds.
   * @param readTimeout HTTP read timeout in milliseconds.
   */
  public void setTimeout(long connectTimeout, long writeTimeout, long readTimeout) {
    this.httpClient =
        this.httpClient
            .newBuilder()
            .connectTimeout(connectTimeout, TimeUnit.MILLISECONDS)
            .writeTimeout(writeTimeout, TimeUnit.MILLISECONDS)
            .readTimeout(readTimeout, TimeUnit.MILLISECONDS)
            .build();
  }

  /**
   * Ignores check on server certificate for HTTPS connection.
   *
   * <pre>Example:{@code
   * minioClient.ignoreCertCheck();
   * }</pre>
   *
   * @throws KeyManagementException thrown to indicate key management error.
   * @throws NoSuchAlgorithmException thrown to indicate missing of SSL library.
   */
  @SuppressFBWarnings(value = "SIC", justification = "Should not be used in production anyways.")
  public void ignoreCertCheck() throws KeyManagementException, NoSuchAlgorithmException {
    final TrustManager[] trustAllCerts =
        new TrustManager[] {
          new X509TrustManager() {
            @Override
            public void checkClientTrusted(X509Certificate[] chain, String authType)
                throws CertificateException {}

            @Override
            public void checkServerTrusted(X509Certificate[] chain, String authType)
                throws CertificateException {}

            @Override
            public X509Certificate[] getAcceptedIssuers() {
              return new X509Certificate[] {};
            }
          }
        };

    final SSLContext sslContext = SSLContext.getInstance("SSL");
    sslContext.init(null, trustAllCerts, new java.security.SecureRandom());
    final SSLSocketFactory sslSocketFactory = sslContext.getSocketFactory();

    this.httpClient =
        this.httpClient
            .newBuilder()
            .sslSocketFactory(sslSocketFactory, (X509TrustManager) trustAllCerts[0])
            .hostnameVerifier(
                new HostnameVerifier() {
                  @Override
                  public boolean verify(String hostname, SSLSession session) {
                    return true;
                  }
                })
            .build();
  }

  /**
   * Sets application's name/version to user agent. For more information about user agent refer <a
   * href="http://www.w3.org/Protocols/rfc2616/rfc2616-sec14.html">#rfc2616</a>.
   *
   * @param name Your application name.
   * @param version Your application version.
   */
  @SuppressWarnings("unused")
  public void setAppInfo(String name, String version) {
    if (name == null || version == null) {
      // nothing to do
      return;
    }

    this.userAgent = DEFAULT_USER_AGENT + " " + name.trim() + "/" + version.trim();
  }

  /**
   * Enables HTTP call tracing and written to traceStream.
   *
   * @param traceStream {@link OutputStream} for writing HTTP call tracing.
   * @see #traceOff
   */
  public void traceOn(OutputStream traceStream) {
    if (traceStream == null) {
      throw new NullPointerException();
    } else {
      this.traceStream =
          new PrintWriter(new OutputStreamWriter(traceStream, StandardCharsets.UTF_8), true);
    }
  }

  /**
   * Disables HTTP call tracing previously enabled.
   *
   * @see #traceOn
   * @throws IOException upon connection error
   */
  public void traceOff() throws IOException {
    this.traceStream = null;
  }

  /** Enables accelerate endpoint for Amazon S3 endpoint. */
  public void enableAccelerateEndpoint() {
    this.isAcceleratedHost = true;
  }

  /** Disables accelerate endpoint for Amazon S3 endpoint. */
  public void disableAccelerateEndpoint() {
    this.isAcceleratedHost = false;
  }

  /** Enables dual-stack endpoint for Amazon S3 endpoint. */
  public void enableDualStackEndpoint() {
    this.isDualStackHost = true;
  }

  /** Disables dual-stack endpoint for Amazon S3 endpoint. */
  public void disableDualStackEndpoint() {
    this.isDualStackHost = false;
  }

  /** Enables virtual-style endpoint. */
  public void enableVirtualStyleEndpoint() {
    this.useVirtualStyle = true;
  }

  /** Disables virtual-style endpoint. */
  public void disableVirtualStyleEndpoint() {
    this.useVirtualStyle = false;
  }

  private static class NotificationResultRecords {
    Response response = null;
    Scanner scanner = null;
    ObjectMapper mapper = null;

    public NotificationResultRecords(Response response) {
      this.response = response;
      this.scanner = new Scanner(response.body().charStream()).useDelimiter("\n");
      this.mapper = new ObjectMapper();
      mapper.configure(DeserializationFeature.FAIL_ON_UNKNOWN_PROPERTIES, false);
      mapper.configure(MapperFeature.ACCEPT_CASE_INSENSITIVE_PROPERTIES, true);
    }

    /** returns closeable iterator of result of notification records. */
    public CloseableIterator<Result<NotificationRecords>> closeableIterator() {
      return new CloseableIterator<Result<NotificationRecords>>() {
        String recordsString = null;
        NotificationRecords records = null;
        boolean isClosed = false;

        @Override
        public void close() throws IOException {
          if (!isClosed) {
            try {
              response.body().close();
              scanner.close();
            } finally {
              isClosed = true;
            }
          }
        }

        public boolean populate() {
          if (isClosed) {
            return false;
          }

          if (recordsString != null) {
            return true;
          }

          while (scanner.hasNext()) {
            recordsString = scanner.next().trim();
            if (!recordsString.equals("")) {
              break;
            }
          }

          if (recordsString == null || recordsString.equals("")) {
            try {
              close();
            } catch (IOException e) {
              isClosed = true;
            }
            return false;
          }
          return true;
        }

        @Override
        public boolean hasNext() {
          return populate();
        }

        @Override
        public Result<NotificationRecords> next() {
          if (isClosed) {
            throw new NoSuchElementException();
          }
          if ((recordsString == null || recordsString.equals("")) && !populate()) {
            throw new NoSuchElementException();
          }

          try {
            records = mapper.readValue(recordsString, NotificationRecords.class);
            return new Result<>(records);
          } catch (JsonMappingException e) {
            return new Result<>(e);
          } catch (JsonParseException e) {
            return new Result<>(e);
          } catch (IOException e) {
            return new Result<>(e);
          } finally {
            recordsString = null;
            records = null;
          }
        }
      };
    }
  }

  /**
   * Do <a
   * href="https://docs.aws.amazon.com/AmazonS3/latest/API/API_AbortMultipartUpload.html">AbortMultipartUpload
   * S3 API</a>.
   *
   * @param bucketName Name of the bucket.
   * @param region Region of the bucket.
   * @param objectName Object name in the bucket.
   * @param uploadId Upload ID.
   * @param extraHeaders Extra headers (Optional).
   * @param extraQueryParams Extra query parameters (Optional).
   * @return {@link AbortMultipartUploadResponse} object.
   * @throws ErrorResponseException thrown to indicate S3 service returned an error response.
   * @throws IllegalArgumentException throws to indicate invalid argument passed.
   * @throws InsufficientDataException thrown to indicate not enough data available in InputStream.
   * @throws InternalException thrown to indicate internal library error.
   * @throws InvalidBucketNameException thrown to indicate invalid bucket name passed.
   * @throws InvalidKeyException thrown to indicate missing of HMAC SHA-256 library.
   * @throws InvalidResponseException thrown to indicate S3 service returned invalid or no error
   *     response.
   * @throws IOException thrown to indicate I/O error on S3 operation.
   * @throws NoSuchAlgorithmException thrown to indicate missing of MD5 or SHA-256 digest library.
   * @throws XmlParserException thrown to indicate XML parsing error.
   */
  protected AbortMultipartUploadResponse abortMultipartUpload(
      String bucketName,
      String region,
      String objectName,
      String uploadId,
      Multimap<String, String> extraHeaders,
      Multimap<String, String> extraQueryParams)
      throws InvalidBucketNameException, IllegalArgumentException, NoSuchAlgorithmException,
          InsufficientDataException, IOException, InvalidKeyException, ServerException,
          XmlParserException, ErrorResponseException, InternalException, InvalidResponseException {
    try (Response response =
        execute(
            Method.DELETE,
            bucketName,
            objectName,
            getRegion(bucketName, region),
            extraHeaders,
            merge(extraQueryParams, newMultimap(UPLOAD_ID, uploadId)),
            null,
            0)) {
      return new AbortMultipartUploadResponse(
          response.headers(), bucketName, region, objectName, uploadId);
    }
  }

  /**
   * Do <a
   * href="https://docs.aws.amazon.com/AmazonS3/latest/API/API_CompleteMultipartUpload.html">CompleteMultipartUpload
   * S3 API</a>.
   *
   * @param bucketName Name of the bucket.
   * @param region Region of the bucket.
   * @param objectName Object name in the bucket.
   * @param uploadId Upload ID.
   * @param parts List of parts.
   * @param extraHeaders Extra headers (Optional).
   * @param extraQueryParams Extra query parameters (Optional).
   * @return {@link ObjectWriteResponse} object.
   * @throws ErrorResponseException thrown to indicate S3 service returned an error response.
   * @throws IllegalArgumentException throws to indicate invalid argument passed.
   * @throws InsufficientDataException thrown to indicate not enough data available in InputStream.
   * @throws InternalException thrown to indicate internal library error.
   * @throws InvalidBucketNameException thrown to indicate invalid bucket name passed.
   * @throws InvalidKeyException thrown to indicate missing of HMAC SHA-256 library.
   * @throws InvalidResponseException thrown to indicate S3 service returned invalid or no error
   *     response.
   * @throws IOException thrown to indicate I/O error on S3 operation.
   * @throws NoSuchAlgorithmException thrown to indicate missing of MD5 or SHA-256 digest library.
   * @throws XmlParserException thrown to indicate XML parsing error.
   */
  protected ObjectWriteResponse completeMultipartUpload(
      String bucketName,
      String region,
      String objectName,
      String uploadId,
      Part[] parts,
      Multimap<String, String> extraHeaders,
      Multimap<String, String> extraQueryParams)
      throws InvalidBucketNameException, IllegalArgumentException, NoSuchAlgorithmException,
          InsufficientDataException, IOException, InvalidKeyException, ServerException,
          XmlParserException, ErrorResponseException, InternalException, InvalidResponseException {
    Multimap<String, String> queryParams = newMultimap(extraQueryParams);
    queryParams.put(UPLOAD_ID, uploadId);

    try (Response response =
        execute(
            Method.POST,
            bucketName,
            objectName,
            getRegion(bucketName, region),
            extraHeaders,
            queryParams,
            new CompleteMultipartUpload(parts),
            0)) {
      String bodyContent = new String(response.body().bytes(), StandardCharsets.UTF_8);
      bodyContent = bodyContent.trim();
      if (!bodyContent.isEmpty()) {
        try {
          if (Xml.validate(ErrorResponse.class, bodyContent)) {
            ErrorResponse errorResponse = Xml.unmarshal(ErrorResponse.class, bodyContent);
            throw new ErrorResponseException(errorResponse, response);
          }
        } catch (XmlParserException e) {
          // As it is not <Error> message, fall-back to parse CompleteMultipartUploadOutput XML.
        }

        try {
          CompleteMultipartUploadOutput result =
              Xml.unmarshal(CompleteMultipartUploadOutput.class, bodyContent);
          return new ObjectWriteResponse(
              response.headers(),
              result.bucket(),
              result.location(),
              result.object(),
              result.etag(),
              response.header("x-amz-version-id"));
        } catch (XmlParserException e) {
          // As this CompleteMultipartUpload REST call succeeded, just log it.
          Logger.getLogger(MinioClient.class.getName())
              .warning(
                  "S3 service returned unknown XML for CompleteMultipartUpload REST API. "
                      + bodyContent);
        }
      }

      return new ObjectWriteResponse(
          response.headers(),
          bucketName,
          region,
          objectName,
          null,
          response.header("x-amz-version-id"));
    }
  }

  /**
   * Do <a
   * href="https://docs.aws.amazon.com/AmazonS3/latest/API/API_CreateMultipartUpload.html">CreateMultipartUpload
   * S3 API</a>.
   *
   * @param bucketName Name of the bucket.
   * @param region Region name of buckets in S3 service.
   * @param objectName Object name in the bucket.
   * @param headers Request headers.
   * @param extraQueryParams Extra query parameters for request (Optional).
   * @return {@link CreateMultipartUploadResponse} object.
   * @throws ErrorResponseException thrown to indicate S3 service returned an error response.
   * @throws IllegalArgumentException throws to indicate invalid argument passed.
   * @throws InsufficientDataException thrown to indicate not enough data available in InputStream.
   * @throws InternalException thrown to indicate internal library error.
   * @throws InvalidBucketNameException thrown to indicate invalid bucket name passed.
   * @throws InvalidKeyException thrown to indicate missing of HMAC SHA-256 library.
   * @throws InvalidResponseException thrown to indicate S3 service returned invalid or no error
   *     response.
   * @throws IOException thrown to indicate I/O error on S3 operation.
   * @throws NoSuchAlgorithmException thrown to indicate missing of MD5 or SHA-256 digest library.
   * @throws XmlParserException thrown to indicate XML parsing error.
   */
  protected CreateMultipartUploadResponse createMultipartUpload(
      String bucketName,
      String region,
      String objectName,
      Multimap<String, String> headers,
      Multimap<String, String> extraQueryParams)
      throws InvalidBucketNameException, IllegalArgumentException, NoSuchAlgorithmException,
          InsufficientDataException, IOException, InvalidKeyException, ServerException,
          XmlParserException, ErrorResponseException, InternalException, InvalidResponseException {
    Multimap<String, String> queryParams = newMultimap(extraQueryParams);
    queryParams.put("uploads", "");

    Multimap<String, String> headersCopy = newMultimap(headers);
    // set content type if not set already
    if (!headersCopy.containsKey("Content-Type")) {
      headersCopy.put("Content-Type", "application/octet-stream");
    }

    try (Response response =
        execute(
            Method.POST,
            bucketName,
            objectName,
            getRegion(bucketName, region),
            headersCopy,
            queryParams,
            null,
            0)) {
      InitiateMultipartUploadResult result =
          Xml.unmarshal(InitiateMultipartUploadResult.class, response.body().charStream());
      return new CreateMultipartUploadResponse(
          response.headers(), bucketName, region, objectName, result);
    }
  }

  /**
   * Do <a
   * href="https://docs.aws.amazon.com/AmazonS3/latest/API/API_DeleteObjects.html">DeleteObjects S3
   * API</a>.
   *
   * @param bucketName Name of the bucket.
   * @param region Region of the bucket (Optional).
   * @param objectList List of object names.
   * @param quiet Quiet flag.
   * @param bypassGovernanceMode Bypass Governance retention mode.
   * @param extraHeaders Extra headers for request (Optional).
   * @param extraQueryParams Extra query parameters for request (Optional).
   * @return {@link DeleteObjectsResponse} object.
   * @throws ErrorResponseException thrown to indicate S3 service returned an error response.
   * @throws IllegalArgumentException throws to indicate invalid argument passed.
   * @throws InsufficientDataException thrown to indicate not enough data available in InputStream.
   * @throws InternalException thrown to indicate internal library error.
   * @throws InvalidBucketNameException thrown to indicate invalid bucket name passed.
   * @throws InvalidKeyException thrown to indicate missing of HMAC SHA-256 library.
   * @throws InvalidResponseException thrown to indicate S3 service returned invalid or no error
   *     response.
   * @throws IOException thrown to indicate I/O error on S3 operation.
   * @throws NoSuchAlgorithmException thrown to indicate missing of MD5 or SHA-256 digest library.
   * @throws XmlParserException thrown to indicate XML parsing error.
   */
  protected DeleteObjectsResponse deleteObjects(
      String bucketName,
      String region,
      List<DeleteObject> objectList,
      boolean quiet,
      boolean bypassGovernanceMode,
      Multimap<String, String> extraHeaders,
      Multimap<String, String> extraQueryParams)
      throws InvalidBucketNameException, NoSuchAlgorithmException, InsufficientDataException,
          IOException, InvalidKeyException, ServerException, XmlParserException,
          ErrorResponseException, InternalException, InvalidResponseException {
    if (objectList == null) objectList = new LinkedList<>();

    if (objectList.size() > 1000) {
      throw new IllegalArgumentException("list of objects must not be more than 1000");
    }

    Multimap<String, String> headers =
        merge(
            extraHeaders,
            bypassGovernanceMode ? newMultimap("x-amz-bypass-governance-retention", "true") : null);
    try (Response response =
        execute(
            Method.POST,
            bucketName,
            null,
            getRegion(bucketName, region),
            headers,
            merge(extraQueryParams, newMultimap("delete", "")),
            new DeleteRequest(objectList, quiet),
            0)) {
      String bodyContent = new String(response.body().bytes(), StandardCharsets.UTF_8);
      try {
        if (Xml.validate(DeleteError.class, bodyContent)) {
          DeleteError error = Xml.unmarshal(DeleteError.class, bodyContent);
          DeleteResult result = new DeleteResult(error);
          return new DeleteObjectsResponse(response.headers(), bucketName, region, result);
        }
      } catch (XmlParserException e) {
        // Ignore this exception as it is not <Error> message,
        // but parse it as <DeleteResult> message below.
      }

      DeleteResult result = Xml.unmarshal(DeleteResult.class, bodyContent);
      return new DeleteObjectsResponse(response.headers(), bucketName, region, result);
    }
  }

  private Multimap<String, String> getCommonListObjectsQueryParams(
      String delimiter, String encodingType, Integer maxKeys, String prefix) {
    Multimap<String, String> queryParams =
        newMultimap(
            "delimiter",
            (delimiter == null) ? "" : delimiter,
            "max-keys",
            Integer.toString(maxKeys > 0 ? maxKeys : 1000),
            "prefix",
            (prefix == null) ? "" : prefix);
    if (encodingType != null) queryParams.put("encoding-type", encodingType);
    return queryParams;
  }

  /**
   * Do <a href="https://docs.aws.amazon.com/AmazonS3/latest/API/API_ListObjects.html">ListObjects
   * version 1 S3 API</a>.
   *
   * @param bucketName Name of the bucket.
   * @param region Region of the bucket (Optional).
   * @param delimiter Delimiter (Optional).
   * @param encodingType Encoding type (Optional).
   * @param startAfter Fetch listing after this key (Optional).
   * @param maxKeys Maximum object information to fetch (Optional).
   * @param prefix Prefix (Optional).
   * @param continuationToken Continuation token (Optional).
   * @param fetchOwner Flag to fetch owner information (Optional).
   * @param includeUserMetadata MinIO extension flag to include user metadata (Optional).
   * @param extraHeaders Extra headers for request (Optional).
   * @param extraQueryParams Extra query parameters for request (Optional).
   * @return {@link ListObjectsV2Response} object.
   * @throws ErrorResponseException thrown to indicate S3 service returned an error response.
   * @throws IllegalArgumentException throws to indicate invalid argument passed.
   * @throws InsufficientDataException thrown to indicate not enough data available in InputStream.
   * @throws InternalException thrown to indicate internal library error.
   * @throws InvalidBucketNameException thrown to indicate invalid bucket name passed.
   * @throws InvalidKeyException thrown to indicate missing of HMAC SHA-256 library.
   * @throws InvalidResponseException thrown to indicate S3 service returned invalid or no error
   *     response.
   * @throws IOException thrown to indicate I/O error on S3 operation.
   * @throws NoSuchAlgorithmException thrown to indicate missing of MD5 or SHA-256 digest library.
   * @throws XmlParserException thrown to indicate XML parsing error.
   */
  protected ListObjectsV2Response listObjectsV2(
      String bucketName,
      String region,
      String delimiter,
      String encodingType,
      String startAfter,
      Integer maxKeys,
      String prefix,
      String continuationToken,
      boolean fetchOwner,
      boolean includeUserMetadata,
      Multimap<String, String> extraHeaders,
      Multimap<String, String> extraQueryParams)
      throws InvalidKeyException, InvalidBucketNameException, IllegalArgumentException,
          NoSuchAlgorithmException, InsufficientDataException, ServerException, XmlParserException,
          ErrorResponseException, InternalException, InvalidResponseException, IOException {
    Multimap<String, String> queryParams =
        merge(
            extraQueryParams,
            getCommonListObjectsQueryParams(delimiter, encodingType, maxKeys, prefix));
    queryParams.put("list-type", "2");
    if (continuationToken != null) queryParams.put("continuation-token", continuationToken);
    if (fetchOwner) queryParams.put("fetch-owner", "true");
    if (startAfter != null) queryParams.put("start-after", startAfter);
    if (includeUserMetadata) queryParams.put("metadata", "true");

    try (Response response =
        execute(
            Method.GET,
            bucketName,
            null,
            getRegion(bucketName, region),
            extraHeaders,
            queryParams,
            null,
            0)) {
      ListBucketResultV2 result =
          Xml.unmarshal(ListBucketResultV2.class, response.body().charStream());
      return new ListObjectsV2Response(response.headers(), bucketName, region, result);
    }
  }

  /**
   * Do <a href="https://docs.aws.amazon.com/AmazonS3/latest/API/API_ListObjects.html">ListObjects
   * version 1 S3 API</a>.
   *
   * @param bucketName Name of the bucket.
   * @param region Region of the bucket (Optional).
   * @param delimiter Delimiter (Optional).
   * @param encodingType Encoding type (Optional).
   * @param marker Marker (Optional).
   * @param maxKeys Maximum object information to fetch (Optional).
   * @param prefix Prefix (Optional).
   * @param extraHeaders Extra headers for request (Optional).
   * @param extraQueryParams Extra query parameters for request (Optional).
   * @return {@link ListObjectsV1Response} object.
   * @throws ErrorResponseException thrown to indicate S3 service returned an error response.
   * @throws IllegalArgumentException throws to indicate invalid argument passed.
   * @throws InsufficientDataException thrown to indicate not enough data available in InputStream.
   * @throws InternalException thrown to indicate internal library error.
   * @throws InvalidBucketNameException thrown to indicate invalid bucket name passed.
   * @throws InvalidKeyException thrown to indicate missing of HMAC SHA-256 library.
   * @throws InvalidResponseException thrown to indicate S3 service returned invalid or no error
   *     response.
   * @throws IOException thrown to indicate I/O error on S3 operation.
   * @throws NoSuchAlgorithmException thrown to indicate missing of MD5 or SHA-256 digest library.
   * @throws XmlParserException thrown to indicate XML parsing error.
   */
  protected ListObjectsV1Response listObjectsV1(
      String bucketName,
      String region,
      String delimiter,
      String encodingType,
      String marker,
      Integer maxKeys,
      String prefix,
      Multimap<String, String> extraHeaders,
      Multimap<String, String> extraQueryParams)
      throws InvalidBucketNameException, IllegalArgumentException, NoSuchAlgorithmException,
          InsufficientDataException, IOException, InvalidKeyException, ServerException,
          XmlParserException, ErrorResponseException, InternalException, InvalidResponseException {
    Multimap<String, String> queryParams =
        merge(
            extraQueryParams,
            getCommonListObjectsQueryParams(delimiter, encodingType, maxKeys, prefix));
    if (marker != null) queryParams.put("marker", marker);

    try (Response response =
        execute(
            Method.GET,
            bucketName,
            null,
            getRegion(bucketName, region),
            extraHeaders,
            queryParams,
            null,
            0)) {
      ListBucketResultV1 result =
          Xml.unmarshal(ListBucketResultV1.class, response.body().charStream());
      return new ListObjectsV1Response(response.headers(), bucketName, region, result);
    }
  }

  /**
   * Do <a
   * href="https://docs.aws.amazon.com/AmazonS3/latest/API/API_ListObjectVersions.html">ListObjectVersions
   * API</a>.
   *
   * @param bucketName Name of the bucket.
   * @param region Region of the bucket (Optional).
   * @param delimiter Delimiter (Optional).
   * @param encodingType Encoding type (Optional).
   * @param keyMarker Key marker (Optional).
   * @param maxKeys Maximum object information to fetch (Optional).
   * @param prefix Prefix (Optional).
   * @param versionIdMarker Version ID marker (Optional).
   * @param extraHeaders Extra headers for request (Optional).
   * @param extraQueryParams Extra query parameters for request (Optional).
   * @return {@link ListObjectVersionsResponse} object.
   * @throws ErrorResponseException thrown to indicate S3 service returned an error response.
   * @throws IllegalArgumentException throws to indicate invalid argument passed.
   * @throws InsufficientDataException thrown to indicate not enough data available in InputStream.
   * @throws InternalException thrown to indicate internal library error.
   * @throws InvalidBucketNameException thrown to indicate invalid bucket name passed.
   * @throws InvalidKeyException thrown to indicate missing of HMAC SHA-256 library.
   * @throws InvalidResponseException thrown to indicate S3 service returned invalid or no error
   *     response.
   * @throws IOException thrown to indicate I/O error on S3 operation.
   * @throws NoSuchAlgorithmException thrown to indicate missing of MD5 or SHA-256 digest library.
   * @throws XmlParserException thrown to indicate XML parsing error.
   */
  protected ListObjectVersionsResponse listObjectVersions(
      String bucketName,
      String region,
      String delimiter,
      String encodingType,
      String keyMarker,
      Integer maxKeys,
      String prefix,
      String versionIdMarker,
      Multimap<String, String> extraHeaders,
      Multimap<String, String> extraQueryParams)
      throws InvalidBucketNameException, IllegalArgumentException, NoSuchAlgorithmException,
          InsufficientDataException, IOException, InvalidKeyException, ServerException,
          XmlParserException, ErrorResponseException, InternalException, InvalidResponseException {
    Multimap<String, String> queryParams =
        merge(
            extraQueryParams,
            getCommonListObjectsQueryParams(delimiter, encodingType, maxKeys, prefix));
    if (keyMarker != null) queryParams.put("key-marker", keyMarker);
    if (versionIdMarker != null) queryParams.put("version-id-marker", versionIdMarker);
    queryParams.put("versions", "");

    try (Response response =
        execute(
            Method.GET,
            bucketName,
            null,
            getRegion(bucketName, region),
            extraHeaders,
            queryParams,
            null,
            0)) {
      ListVersionsResult result =
          Xml.unmarshal(ListVersionsResult.class, response.body().charStream());
      return new ListObjectVersionsResponse(response.headers(), bucketName, region, result);
    }
  }

  /**
   * Do <a href="https://docs.aws.amazon.com/AmazonS3/latest/API/API_PutObject.html">PutObject S3
   * API</a>.
   *
   * @param bucketName Name of the bucket.
   * @param objectName Object name in the bucket.
   * @param data Object data must be BufferedInputStream, RandomAccessFile, byte[] or String.
   * @param length Length of object data.
   * @param headers Additional headers.
   * @param extraQueryParams Additional query parameters if any.
   * @return {@link ObjectWriteResponse} object.
   * @throws ErrorResponseException thrown to indicate S3 service returned an error response.
   * @throws IllegalArgumentException throws to indicate invalid argument passed.
   * @throws InsufficientDataException thrown to indicate not enough data available in InputStream.
   * @throws InternalException thrown to indicate internal library error.
   * @throws InvalidBucketNameException thrown to indicate invalid bucket name passed.
   * @throws InvalidKeyException thrown to indicate missing of HMAC SHA-256 library.
   * @throws InvalidResponseException thrown to indicate S3 service returned invalid or no error
   *     response.
   * @throws IOException thrown to indicate I/O error on S3 operation.
   * @throws NoSuchAlgorithmException thrown to indicate missing of MD5 or SHA-256 digest library.
   * @throws XmlParserException thrown to indicate XML parsing error.
   */
  protected ObjectWriteResponse putObject(
      String bucketName,
      String region,
      String objectName,
      Object data,
      int length,
      Multimap<String, String> headers,
      Multimap<String, String> extraQueryParams)
      throws InvalidBucketNameException, IllegalArgumentException, NoSuchAlgorithmException,
          InsufficientDataException, IOException, InvalidKeyException, ServerException,
          XmlParserException, ErrorResponseException, InternalException, InvalidResponseException {
    if (!(data instanceof BufferedInputStream
        || data instanceof RandomAccessFile
        || data instanceof byte[]
        || data instanceof CharSequence)) {
      throw new IllegalArgumentException(
          "data must be BufferedInputStream, RandomAccessFile, byte[] or String");
    }

    try (Response response =
        execute(
            Method.PUT,
            bucketName,
            objectName,
            getRegion(bucketName, region),
            headers,
            extraQueryParams,
            data,
            length)) {
      return new ObjectWriteResponse(
          response.headers(),
          bucketName,
          region,
          objectName,
          response.header("ETag").replaceAll("\"", ""),
          response.header("x-amz-version-id"));
    }
  }

  /**
   * Do <a
   * href="https://docs.aws.amazon.com/AmazonS3/latest/API/API_ListMultipartUploads.html">ListMultipartUploads
   * S3 API</a>.
   *
   * @param bucketName Name of the bucket.
   * @param region Region of the bucket (Optional).
   * @param delimiter Delimiter (Optional).
   * @param encodingType Encoding type (Optional).
   * @param keyMarker Key marker (Optional).
   * @param maxUploads Maximum upload information to fetch (Optional).
   * @param prefix Prefix (Optional).
   * @param uploadIdMarker Upload ID marker (Optional).
   * @param extraHeaders Extra headers for request (Optional).
   * @param extraQueryParams Extra query parameters for request (Optional).
   * @return {@link ListMultipartUploadsResponse} object.
   * @throws ErrorResponseException thrown to indicate S3 service returned an error response.
   * @throws IllegalArgumentException throws to indicate invalid argument passed.
   * @throws InsufficientDataException thrown to indicate not enough data available in InputStream.
   * @throws InternalException thrown to indicate internal library error.
   * @throws InvalidBucketNameException thrown to indicate invalid bucket name passed.
   * @throws InvalidKeyException thrown to indicate missing of HMAC SHA-256 library.
   * @throws InvalidResponseException thrown to indicate S3 service returned invalid or no error
   *     response.
   * @throws IOException thrown to indicate I/O error on S3 operation.
   * @throws NoSuchAlgorithmException thrown to indicate missing of MD5 or SHA-256 digest library.
   * @throws XmlParserException thrown to indicate XML parsing error.
   */
  protected ListMultipartUploadsResponse listMultipartUploads(
      String bucketName,
      String region,
      String delimiter,
      String encodingType,
      String keyMarker,
      Integer maxUploads,
      String prefix,
      String uploadIdMarker,
      Multimap<String, String> extraHeaders,
      Multimap<String, String> extraQueryParams)
      throws InvalidBucketNameException, IllegalArgumentException, NoSuchAlgorithmException,
          InsufficientDataException, IOException, InvalidKeyException, ServerException,
          XmlParserException, ErrorResponseException, InternalException, InvalidResponseException {
    Multimap<String, String> queryParams =
        merge(
            extraQueryParams,
            newMultimap(
                "uploads",
                "",
                "delimiter",
                (delimiter != null) ? delimiter : "",
                "max-uploads",
                (maxUploads != null) ? maxUploads.toString() : "1000",
                "prefix",
                (prefix != null) ? prefix : "",
                "encoding-type",
                "url"));
    if (encodingType != null) queryParams.put("encoding-type", encodingType);
    if (keyMarker != null) queryParams.put("key-marker", keyMarker);
    if (uploadIdMarker != null) queryParams.put("upload-id-marker", uploadIdMarker);

    try (Response response =
        execute(
            Method.GET,
            bucketName,
            null,
            getRegion(bucketName, region),
            extraHeaders,
            queryParams,
            null,
            0)) {
      ListMultipartUploadsResult result =
          Xml.unmarshal(ListMultipartUploadsResult.class, response.body().charStream());
      return new ListMultipartUploadsResponse(response.headers(), bucketName, region, result);
    }
  }

  /**
   * Do <a href="https://docs.aws.amazon.com/AmazonS3/latest/API/API_ListParts.html">ListParts S3
   * API</a>.
   *
   * @param bucketName Name of the bucket.
   * @param region Name of the bucket (Optional).
   * @param objectName Object name in the bucket.
   * @param maxParts Maximum parts information to fetch (Optional).
   * @param partNumberMarker Part number marker (Optional).
   * @param uploadId Upload ID.
   * @param extraHeaders Extra headers for request (Optional).
   * @param extraQueryParams Extra query parameters for request (Optional).
   * @return {@link ListPartsResponse} object.
   * @throws ErrorResponseException thrown to indicate S3 service returned an error response.
   * @throws IllegalArgumentException throws to indicate invalid argument passed.
   * @throws InsufficientDataException thrown to indicate not enough data available in InputStream.
   * @throws InternalException thrown to indicate internal library error.
   * @throws InvalidBucketNameException thrown to indicate invalid bucket name passed.
   * @throws InvalidKeyException thrown to indicate missing of HMAC SHA-256 library.
   * @throws InvalidResponseException thrown to indicate S3 service returned invalid or no error
   *     response.
   * @throws IOException thrown to indicate I/O error on S3 operation.
   * @throws NoSuchAlgorithmException thrown to indicate missing of MD5 or SHA-256 digest library.
   * @throws XmlParserException thrown to indicate XML parsing error.
   */
  protected ListPartsResponse listParts(
      String bucketName,
      String region,
      String objectName,
      Integer maxParts,
      Integer partNumberMarker,
      String uploadId,
      Multimap<String, String> extraHeaders,
      Multimap<String, String> extraQueryParams)
      throws InvalidBucketNameException, IllegalArgumentException, NoSuchAlgorithmException,
          InsufficientDataException, IOException, InvalidKeyException, ServerException,
          XmlParserException, ErrorResponseException, InternalException, InvalidResponseException {
    Multimap<String, String> queryParams =
        merge(
            extraQueryParams,
            newMultimap(
                UPLOAD_ID,
                uploadId,
                "max-parts",
                (maxParts != null) ? maxParts.toString() : "1000"));
    if (partNumberMarker != null)
      queryParams.put("part-number-marker", partNumberMarker.toString());

    try (Response response =
        execute(
            Method.GET,
            bucketName,
            objectName,
            getRegion(bucketName, region),
            extraHeaders,
            queryParams,
            null,
            0)) {
      ListPartsResult result = Xml.unmarshal(ListPartsResult.class, response.body().charStream());
      return new ListPartsResponse(response.headers(), bucketName, region, objectName, result);
    }
  }

  /**
   * Do <a href="https://docs.aws.amazon.com/AmazonS3/latest/API/API_UploadPart.html">UploadPart S3
   * API</a>.
   *
   * @param bucketName Name of the bucket.
   * @param region Region of the bucket (Optional).
   * @param objectName Object name in the bucket.
   * @param data Object data must be BufferedInputStream, RandomAccessFile, byte[] or String.
   * @param length Length of object data.
   * @param uploadId Upload ID.
   * @param partNumber Part number.
   * @param extraHeaders Extra headers for request (Optional).
   * @param extraQueryParams Extra query parameters for request (Optional).
   * @return String - Contains ETag.
   * @throws ErrorResponseException thrown to indicate S3 service returned an error response.
   * @throws IllegalArgumentException throws to indicate invalid argument passed.
   * @throws InsufficientDataException thrown to indicate not enough data available in InputStream.
   * @throws InternalException thrown to indicate internal library error.
   * @throws InvalidBucketNameException thrown to indicate invalid bucket name passed.
   * @throws InvalidKeyException thrown to indicate missing of HMAC SHA-256 library.
   * @throws InvalidResponseException thrown to indicate S3 service returned invalid or no error
   *     response.
   * @throws IOException thrown to indicate I/O error on S3 operation.
   * @throws NoSuchAlgorithmException thrown to indicate missing of MD5 or SHA-256 digest library.
   * @throws XmlParserException thrown to indicate XML parsing error.
   */
  protected UploadPartResponse uploadPart(
      String bucketName,
      String region,
      String objectName,
      Object data,
      int length,
      String uploadId,
      int partNumber,
      Multimap<String, String> extraHeaders,
      Multimap<String, String> extraQueryParams)
      throws InvalidBucketNameException, IllegalArgumentException, NoSuchAlgorithmException,
          InsufficientDataException, IOException, InvalidKeyException, ServerException,
          XmlParserException, ErrorResponseException, InternalException, InvalidResponseException {
    if (!(data instanceof BufferedInputStream
        || data instanceof RandomAccessFile
        || data instanceof byte[]
        || data instanceof CharSequence)) {
      throw new IllegalArgumentException(
          "data must be BufferedInputStream, RandomAccessFile, byte[] or String");
    }

    try (Response response =
        execute(
            Method.PUT,
            bucketName,
            objectName,
            getRegion(bucketName, region),
            extraHeaders,
            merge(
                extraQueryParams,
                newMultimap("partNumber", Integer.toString(partNumber), UPLOAD_ID, uploadId)),
            data,
            length)) {
      return new UploadPartResponse(
          response.headers(),
          bucketName,
          region,
          objectName,
          uploadId,
          partNumber,
          response.header("ETag").replaceAll("\"", ""));
    }
  }

  /**
   * Do <a
   * href="https://docs.aws.amazon.com/AmazonS3/latest/API/API_UploadPartCopy.html">UploadPartCopy
   * S3 API</a>.
   *
   * @param bucketName Name of the bucket.
   * @param region Region of the bucket (Optional).
   * @param objectName Object name in the bucket.
   * @param uploadId Upload ID.
   * @param partNumber Part number.
   * @param headers Request headers with source object definitions.
   * @param extraQueryParams Extra query parameters for request (Optional).
   * @return {@link UploadPartCopyResponse} object.
   * @throws ErrorResponseException thrown to indicate S3 service returned an error response.
   * @throws IllegalArgumentException throws to indicate invalid argument passed.
   * @throws InsufficientDataException thrown to indicate not enough data available in InputStream.
   * @throws InternalException thrown to indicate internal library error.
   * @throws InvalidBucketNameException thrown to indicate invalid bucket name passed.
   * @throws InvalidKeyException thrown to indicate missing of HMAC SHA-256 library.
   * @throws InvalidResponseException thrown to indicate S3 service returned invalid or no error
   *     response.
   * @throws IOException thrown to indicate I/O error on S3 operation.
   * @throws NoSuchAlgorithmException thrown to indicate missing of MD5 or SHA-256 digest library.
   * @throws XmlParserException thrown to indicate XML parsing error.
   */
  protected UploadPartCopyResponse uploadPartCopy(
      String bucketName,
      String region,
      String objectName,
      String uploadId,
      int partNumber,
      Multimap<String, String> headers,
      Multimap<String, String> extraQueryParams)
      throws InvalidBucketNameException, IllegalArgumentException, NoSuchAlgorithmException,
          InsufficientDataException, IOException, InvalidKeyException, ServerException,
          XmlParserException, ErrorResponseException, InternalException, InvalidResponseException {
    try (Response response =
        execute(
            Method.PUT,
            bucketName,
            objectName,
            getRegion(bucketName, region),
            headers,
            merge(
                extraQueryParams,
                newMultimap("partNumber", Integer.toString(partNumber), "uploadId", uploadId)),
            null,
            0)) {
      CopyPartResult result = Xml.unmarshal(CopyPartResult.class, response.body().charStream());
      return new UploadPartCopyResponse(
          response.headers(), bucketName, region, objectName, uploadId, partNumber, result);
    }
  }

  public static Builder builder() {
    return new Builder();
  }

  public static final class Builder {
    HttpUrl baseUrl;
    String region;
    OkHttpClient httpClient;
    boolean isAwsHost;
    boolean isAwsChinaHost;
    boolean isAcceleratedHost;
    boolean isDualStackHost;
    boolean useVirtualStyle;
    String regionInUrl;
    Provider provider;

    public Builder() {}

    private boolean isAwsEndpoint(String endpoint) {
      return (endpoint.startsWith("s3.") || isAwsAccelerateEndpoint(endpoint))
          && (endpoint.endsWith(".amazonaws.com") || endpoint.endsWith(".amazonaws.com.cn"));
    }

    private boolean isAwsAccelerateEndpoint(String endpoint) {
      return endpoint.startsWith("s3-accelerate.");
    }

    private boolean isAwsDualStackEndpoint(String endpoint) {
      return endpoint.contains(".dualstack.");
    }

    /**
     * Extracts region from AWS endpoint if available. Region is placed at second token normal
     * endpoints and third token for dualstack endpoints.
     *
     * <p>Region is marked in square brackets in below examples.
     * <pre>
     * https://s3.[us-east-2].amazonaws.com
     * https://s3.dualstack.[ca-central-1].amazonaws.com
     * https://s3.[cn-north-1].amazonaws.com.cn
     * https://s3.dualstack.[cn-northwest-1].amazonaws.com.cn
     */
    private String extractRegion(String endpoint) {
      String[] tokens = endpoint.split("\\.");
      String token = tokens[1];

      // If token is "dualstack", then region might be in next token.
      if (token.equals("dualstack")) {
        token = tokens[2];
      }

      // If token is equal to "amazonaws", region is not passed in the endpoint.
      if (token.equals("amazonaws")) {
        return null;
      }

      // Return token as region.
      return token;
    }

    private void setBaseUrl(HttpUrl url) {
      String host = url.host();
      this.isAwsHost = isAwsEndpoint(host);
      this.isAwsChinaHost = false;
      if (this.isAwsHost) {
        this.isAwsChinaHost = host.endsWith(".cn");
        url =
            url.newBuilder()
                .host(this.isAwsChinaHost ? "amazonaws.com.cn" : "amazonaws.com")
                .build();
        this.isAcceleratedHost = isAwsAccelerateEndpoint(host);
        this.isDualStackHost = isAwsDualStackEndpoint(host);
        this.regionInUrl = extractRegion(host);
        this.useVirtualStyle = true;
      } else {
        this.useVirtualStyle = host.endsWith("aliyuncs.com");
      }

      this.baseUrl = url;
    }

    /**
     * copied logic from
     * https://github.com/square/okhttp/blob/master/samples/guide/src/main/java/okhttp3/recipes/CustomTrust.java
     */
    private OkHttpClient enableExternalCertificates(OkHttpClient httpClient, String filename)
        throws GeneralSecurityException, IOException {
      Collection<? extends Certificate> certificates = null;
      try (FileInputStream fis = new FileInputStream(filename)) {
        certificates = CertificateFactory.getInstance("X.509").generateCertificates(fis);
      }

      if (certificates == null || certificates.isEmpty()) {
        throw new IllegalArgumentException("expected non-empty set of trusted certificates");
      }

      char[] password = "password".toCharArray(); // Any password will work.

      // Put the certificates a key store.
      KeyStore keyStore = KeyStore.getInstance(KeyStore.getDefaultType());
      // By convention, 'null' creates an empty key store.
      keyStore.load(null, password);

      int index = 0;
      for (Certificate certificate : certificates) {
        String certificateAlias = Integer.toString(index++);
        keyStore.setCertificateEntry(certificateAlias, certificate);
      }

      // Use it to build an X509 trust manager.
      KeyManagerFactory keyManagerFactory =
          KeyManagerFactory.getInstance(KeyManagerFactory.getDefaultAlgorithm());
      keyManagerFactory.init(keyStore, password);
      TrustManagerFactory trustManagerFactory =
          TrustManagerFactory.getInstance(TrustManagerFactory.getDefaultAlgorithm());
      trustManagerFactory.init(keyStore);

      final KeyManager[] keyManagers = keyManagerFactory.getKeyManagers();
      final TrustManager[] trustManagers = trustManagerFactory.getTrustManagers();

      SSLContext sslContext = SSLContext.getInstance("TLS");
      sslContext.init(keyManagers, trustManagers, null);
      SSLSocketFactory sslSocketFactory = sslContext.getSocketFactory();

      return httpClient
          .newBuilder()
          .sslSocketFactory(sslSocketFactory, (X509TrustManager) trustManagers[0])
          .build();
    }

    protected void validateNotNull(Object arg, String argName) {
      if (arg == null) {
        throw new IllegalArgumentException(argName + " must not be null.");
      }
    }

    protected void validateNotEmptyString(String arg, String argName) {
      validateNotNull(arg, argName);
      if (arg.isEmpty()) {
        throw new IllegalArgumentException(argName + " must be a non-empty string.");
      }
    }

    protected void validateNullOrNotEmptyString(String arg, String argName) {
      if (arg != null && arg.isEmpty()) {
        throw new IllegalArgumentException(argName + " must be a non-empty string.");
      }
    }

    private void validateUrl(HttpUrl url) {
      if (!url.encodedPath().equals("/")) {
        throw new IllegalArgumentException("no path allowed in endpoint " + url);
      }
    }

    private void validateHostnameOrIPAddress(String endpoint) {
      // Check endpoint is IPv4 or IPv6.
      if (InetAddressValidator.getInstance().isValid(endpoint)) {
        return;
      }

      // Check endpoint is a hostname.

      // Refer https://en.wikipedia.org/wiki/Hostname#Restrictions_on_valid_host_names
      // why checks are done like below
      if (endpoint.length() < 1 || endpoint.length() > 253) {
        throw new IllegalArgumentException("invalid hostname");
      }

      for (String label : endpoint.split("\\.")) {
        if (label.length() < 1 || label.length() > 63) {
          throw new IllegalArgumentException("invalid hostname");
        }

        if (!(label.matches("^[a-zA-Z0-9]([a-zA-Z0-9-]*[a-zA-Z0-9])?$"))) {
          throw new IllegalArgumentException("invalid hostname");
        }
      }
    }

    private HttpUrl getBaseUrl(String endpoint) {
      validateNotEmptyString(endpoint, "endpoint");
      HttpUrl url = HttpUrl.parse(endpoint);
      if (url == null) {
        validateHostnameOrIPAddress(endpoint);
        url = new HttpUrl.Builder().scheme("https").host(endpoint).build();
      } else {
        validateUrl(url);
      }

      return url;
    }

    public Builder endpoint(String endpoint) {
      setBaseUrl(getBaseUrl(endpoint));
      return this;
    }

    public Builder endpoint(String endpoint, int port, boolean secure) {
      HttpUrl url = getBaseUrl(endpoint);
      if (port < 1 || port > 65535) {
        throw new IllegalArgumentException("port must be in range of 1 to 65535");
      }
      url = url.newBuilder().port(port).scheme(secure ? "https" : "http").build();

      setBaseUrl(url);
      return this;
    }

    /** Remove this method when all deprecated MinioClient constructors are removed. */
    private Builder endpoint(String endpoint, Integer port, Boolean secure) {
      HttpUrl url = getBaseUrl(endpoint);
      if (port != null) {
        if (port < 1 || port > 65535) {
          throw new IllegalArgumentException("port must be in range of 1 to 65535");
        }

        url = url.newBuilder().port(port).build();
      }

      if (secure != null) {
        url = url.newBuilder().scheme(secure ? "https" : "http").build();
      }

      setBaseUrl(url);
      return this;
    }

    public Builder endpoint(URL url) {
      validateNotNull(url, "url");
      return endpoint(HttpUrl.get(url));
    }

    public Builder endpoint(HttpUrl url) {
      validateNotNull(url, "url");
      validateUrl(url);
      setBaseUrl(url);
      return this;
    }

    public Builder region(String region) {
      validateNullOrNotEmptyString(region, "region");
      this.region = region;
      this.regionInUrl = region;
      return this;
    }

    public Builder credentials(String accessKey, String secretKey) {
      this.provider = new StaticProvider(accessKey, secretKey);
      return this;
    }

    public Builder credentialsProvider(Provider provider) {
      this.provider = provider;
      return this;
    }

    public Builder httpClient(OkHttpClient httpClient) {
      validateNotNull(httpClient, "http client");
      this.httpClient = httpClient;
      return this;
    }

    public MinioClient build() {
      validateNotNull(baseUrl, "endpoint");
      if (isAwsChinaHost && regionInUrl == null && region == null) {
        throw new IllegalArgumentException("Region missing in Amazon S3 China endpoint " + baseUrl);
      }

      if (httpClient == null) {
        this.httpClient =
            new OkHttpClient()
                .newBuilder()
                .connectTimeout(DEFAULT_CONNECTION_TIMEOUT, TimeUnit.MINUTES)
                .writeTimeout(DEFAULT_CONNECTION_TIMEOUT, TimeUnit.MINUTES)
                .readTimeout(DEFAULT_CONNECTION_TIMEOUT, TimeUnit.MINUTES)
                .protocols(Arrays.asList(Protocol.HTTP_1_1))
                .build();
        String filename = System.getenv("SSL_CERT_FILE");
        if (filename != null && !filename.isEmpty()) {
          try {
            this.httpClient = enableExternalCertificates(this.httpClient, filename);
          } catch (GeneralSecurityException | IOException e) {
            throw new RuntimeException(e);
          }
        }
      }

      return new MinioClient(
          baseUrl,
          (region != null) ? region : regionInUrl,
          isAwsHost,
          isAcceleratedHost,
          isDualStackHost,
          useVirtualStyle,
          provider,
          httpClient);
    }
  }
}<|MERGE_RESOLUTION|>--- conflicted
+++ resolved
@@ -49,6 +49,7 @@
 import io.minio.messages.CopyObjectResult;
 import io.minio.messages.CopyPartResult;
 import io.minio.messages.CreateBucketConfiguration;
+import io.minio.messages.Credentials;
 import io.minio.messages.DeleteError;
 import io.minio.messages.DeleteMarker;
 import io.minio.messages.DeleteObject;
@@ -236,12 +237,7 @@
   private boolean isAcceleratedHost;
   private boolean isDualStackHost;
   private boolean useVirtualStyle;
-<<<<<<< HEAD
   private Provider provider;
-=======
-  private String accessKey;
-  private String secretKey;
->>>>>>> faf60748
   private OkHttpClient httpClient;
 
   private MinioClient(
@@ -928,13 +924,10 @@
       requestBuilder.header("x-amz-content-sha256", sha256Hash);
     }
 
-<<<<<<< HEAD
     if (creds != null && creds.sessionToken() != null) {
       requestBuilder.header("X-Amz-Security-Token", creds.sessionToken());
     }
 
-=======
->>>>>>> faf60748
     ZonedDateTime date = ZonedDateTime.now();
     requestBuilder.header("x-amz-date", date.format(Time.AMZ_DATE_FORMAT));
 
@@ -1186,26 +1179,6 @@
     throw new ErrorResponseException(errorResponse, response);
   }
 
-<<<<<<< HEAD
-  private void traceRequest(Request request) {
-    this.traceStream.println("---------START-HTTP---------");
-    String encodedPath = request.url().encodedPath();
-    final String encodedQuery = request.url().encodedQuery();
-    if (encodedQuery != null) {
-      encodedPath += "?" + encodedQuery;
-    }
-    this.traceStream.println(request.method() + " " + encodedPath + " HTTP/1.1");
-    final String headers =
-        request
-            .headers()
-            .toString()
-            .replaceAll("Signature=([0-9a-f]+)", "Signature=*REDACTED*")
-            .replaceAll("Credential=([^/]+)", "Credential=*REDACTED*");
-    this.traceStream.println(headers);
-  }
-
-=======
->>>>>>> faf60748
   /** Returns region of given bucket either from region cache or set in constructor. */
   protected String getRegion(String bucketName, String region)
       throws ErrorResponseException, IllegalArgumentException, InsufficientDataException,
