/*
 * Minio Java SDK for Amazon S3 Compatible Cloud Storage,
 * (C) 2015, 2016, 2017 Minio, Inc.
 *
 * Licensed under the Apache License, Version 2.0 (the "License");
 * you may not use this file except in compliance with the License.
 * You may obtain a copy of the License at
 *
 *     http://www.apache.org/licenses/LICENSE-2.0
 *
 * Unless required by applicable law or agreed to in writing, software
 * distributed under the License is distributed on an "AS IS" BASIS,
 * WITHOUT WARRANTIES OR CONDITIONS OF ANY KIND, either express or implied.
 * See the License for the specific language governing permissions and
 * limitations under the License.
 */

import java.security.*;
import java.math.BigInteger;
import java.util.*;

import javax.crypto.KeyGenerator;
import javax.crypto.SecretKey;

import java.io.*;

import static java.nio.file.StandardOpenOption.*;
import java.nio.file.*;
import java.nio.charset.StandardCharsets;

import edu.umd.cs.findbugs.annotations.SuppressFBWarnings;

import org.joda.time.DateTime;

import okhttp3.OkHttpClient;
import okhttp3.HttpUrl;
import okhttp3.Request;
import okhttp3.RequestBody;
import okhttp3.MultipartBody;
import okhttp3.Response;

import io.minio.*;
import io.minio.messages.*;
import io.minio.errors.*;

@SuppressFBWarnings(value = "REC", justification = "Allow catching super class Exception since it's tests")
public class FunctionalTest {
  private static final String PASS = "PASS";
  private static final String FAILED = "FAIL";
  private static final String IGNORED = "NA";
  private static final int MB = 1024 * 1024;
  private static final Random random = new Random(new SecureRandom().nextLong());
  private static final String customContentType = "application/javascript";
  private static final String nullContentType = null;
  private static String bucketName = getRandomName();
  private static boolean mintEnv = false;
  private static Path dataFile1Mb;
  private static Path dataFile65Mb;
  private static String endpoint;
  private static String accessKey;
  private static String secretKey;
  private static String region;
  private static MinioClient client = null;

  /**
   * Do no-op.
   */
  public static void ignore(Object ...args) {
  }

  /**
   * Create given sized file and returns its name.
   */
  public static String createFile(int size) throws IOException {
    String filename = getRandomName();

    try (OutputStream os = Files.newOutputStream(Paths.get(filename), CREATE, APPEND)) {
      int totalBytesWritten = 0;
      int bytesToWrite = 0;
      byte[] buf = new byte[1 * MB];
      while (totalBytesWritten < size) {
        random.nextBytes(buf);
        bytesToWrite = size - totalBytesWritten;
        if (bytesToWrite > buf.length) {
          bytesToWrite = buf.length;
        }

        os.write(buf, 0, bytesToWrite);
        totalBytesWritten += bytesToWrite;
      }
    }

    return filename;
  }

  /**
   * Create 1 MB temporary file.
   */
  public static String createFile1Mb() throws IOException {
    if (mintEnv) {
      String filename = getRandomName();
      Files.createSymbolicLink(Paths.get(filename).toAbsolutePath(), dataFile1Mb);
      return filename;
    }

    return createFile(1 * MB);
  }

  /**
   * Create 65 MB temporary file.
   */
  public static String createFile65Mb() throws IOException {
    if (mintEnv) {
      String filename = getRandomName();
      Files.createSymbolicLink(Paths.get(filename).toAbsolutePath(), dataFile65Mb);
      return filename;
    }

    return createFile(65 * MB);
  }

  /**
   * Generate random name.
   */
  public static String getRandomName() {
    return "minio-java-test-" + new BigInteger(32, random).toString(32);
  }

  /**
   * Returns byte array contains all data in given InputStream.
   */

  public static byte[] readAllBytes(InputStream is) throws IOException {
    ByteArrayOutputStream buffer = new ByteArrayOutputStream();
    int nRead;
    byte[] data = new byte[16384];
    while ((nRead = is.read(data, 0, data.length)) != -1) {
      buffer.write(data, 0, nRead);
    }
    return buffer.toByteArray();
  }

  /**
   * Prints a success log entry in JSON format.
   */
  public static void mintSuccessLog(String function, String args, long startTime) {
    if (mintEnv) {
      System.out.println(new MintLogger(function, args, System.currentTimeMillis() - startTime,
                                        PASS, null, null, null));
    }
  }

  /**
   * Prints a failure log entry in JSON format.
   */
  public static void mintFailedLog(String function, String args, long startTime, String message, String error) {
    if (mintEnv) {
      System.out.println(new MintLogger(function, args, System.currentTimeMillis() - startTime,
                                        FAILED, null, message, error));
    }
  }

  /**
   * Prints a ignore log entry in JSON format.
   */
  public static void mintIgnoredLog(String function, String args, long startTime) {
    if (mintEnv) {
      System.out.println(new MintLogger(function, args, System.currentTimeMillis() - startTime,
                                        IGNORED, null, null, null));
    }
  }

  /**
   * Read object content of the given url.
   */
  public static byte[] readObject(String urlString) throws Exception {
    Request.Builder requestBuilder = new Request.Builder();
    Request request = requestBuilder
        .url(HttpUrl.parse(urlString))
        .method("GET", null)
        .build();
    OkHttpClient transport = new OkHttpClient();
    Response response = transport.newCall(request).execute();

    if (response == null) {
      throw new Exception("empty response");
    }

    if (!response.isSuccessful()) {
      String errorXml = "";

      // read entire body stream to string.
      Scanner scanner = new Scanner(response.body().charStream());
      scanner.useDelimiter("\\A");
      if (scanner.hasNext()) {
        errorXml = scanner.next();
      }
      scanner.close();
      response.body().close();

      throw new Exception("failed to read object. Response: " + response + ", Response body: " + errorXml);
    }

    return readAllBytes(response.body().byteStream());
  }

  /**
   * Write data to given object url.
   */
  public static void writeObject(String urlString, byte[] dataBytes) throws Exception {
    Request.Builder requestBuilder = new Request.Builder();
    // Set header 'x-amz-acl' to 'bucket-owner-full-control', so objects created
    // anonymously, can be downloaded by bucket owner in AWS S3.
    Request request = requestBuilder
        .url(HttpUrl.parse(urlString))
        .method("PUT", RequestBody.create(null, dataBytes))
        .addHeader("x-amz-acl", "bucket-owner-full-control")
        .build();
    OkHttpClient transport = new OkHttpClient();
    Response response = transport.newCall(request).execute();

    if (response == null) {
      throw new Exception("empty response");
    }

    if (!response.isSuccessful()) {
      String errorXml = "";

      // read entire body stream to string.
      Scanner scanner = new Scanner(response.body().charStream());
      scanner.useDelimiter("\\A");
      if (scanner.hasNext()) {
        errorXml = scanner.next();
      }
      scanner.close();
      response.body().close();

      throw new Exception("failed to create object. Response: " + response + ", Response body: " + errorXml);
    }
  }

  /**
   * Test: makeBucket(String bucketName).
   */
  public static void makeBucket_test1() throws Exception {
    if (!mintEnv) {
      System.out.println("Test: makeBucket(String bucketName)");
    }

    long startTime = System.currentTimeMillis();
    try {
      String name = getRandomName();
      client.makeBucket(name);
      client.removeBucket(name);
      mintSuccessLog("makeBucket(String bucketName)", null, startTime);
    } catch (Exception e) {
      mintFailedLog("makeBucket(String bucketName)", null, startTime, null,
                    e.toString() + " >>> " + Arrays.toString(e.getStackTrace()));
      throw e;
    }
  }

  /**
   * Test: makeBucket(String bucketName, String region).
   */
  public static void makeBucketwithRegion_test() throws Exception {
    if (!mintEnv) {
      System.out.println("Test: makeBucket(String bucketName, String region)");
    }

    long startTime = System.currentTimeMillis();
    try {
      String name = getRandomName();
      client.makeBucket(name, "eu-west-1");
      client.removeBucket(name);
      mintSuccessLog("makeBucket(String bucketName, String region)", "region: eu-west-1", startTime);
    } catch (Exception e) {
      mintFailedLog("makeBucket(String bucketName, String region)", "region: eu-west-1", startTime, null,
                    e.toString() + " >>> " + Arrays.toString(e.getStackTrace()));
      throw e;
    }
  }

  /**
   * Test: makeBucket(String bucketName, String region) where bucketName has
   * periods in its name.
   */
  public static void makeBucketWithPeriod_test() throws Exception {
    if (!mintEnv) {
      System.out.println("Test: makeBucket(String bucketName, String region)");
    }

    long startTime = System.currentTimeMillis();
    String name = getRandomName() + ".withperiod";
    try {
      client.makeBucket(name, "eu-central-1");
      client.removeBucket(name);
      mintSuccessLog("makeBucket(String bucketName, String region)",
                     "name: " + name + ", region: eu-central-1", startTime);
    } catch (Exception e) {
      mintFailedLog("makeBucket(String bucketName, String region)", "name: " + name + ", region: eu-central-1",
                    startTime, null, e.toString() + " >>> " + Arrays.toString(e.getStackTrace()));
      throw e;
    }
  }

  /**
   * Test: listBuckets().
   */
  public static void listBuckets_test() throws Exception {
    if (!mintEnv) {
      System.out.println("Test: listBuckets()");
    }

    long startTime = System.currentTimeMillis();
    try {
      Date expectedTime = new Date();
      String bucketName = getRandomName();
      boolean found = false;
      client.makeBucket(bucketName);
      for (Bucket bucket : client.listBuckets()) {
        if (bucket.name().equals(bucketName)) {
          if (found) {
            throw new Exception("[FAILED] duplicate entry " +  bucketName + " found in list buckets");
          }

          found = true;
          Date time = bucket.creationDate();
          long diff = time.getTime() - expectedTime.getTime();
          // excuse 15 minutes
          if (diff > (15 * 60 * 1000)) {
            throw new Exception("[FAILED] bucket creation time too apart. expected: " + expectedTime
                                + ", got: " + time);
          }
        }
      }
      client.removeBucket(bucketName);
      if (!found) {
        throw new Exception("[FAILED] created bucket not found in list buckets");
      }
      mintSuccessLog("listBuckets()", null, startTime);
    } catch (Exception e) {
      mintFailedLog("listBuckets()", null, startTime, null,
                    e.toString() + " >>> " + Arrays.toString(e.getStackTrace()));
      throw e;
    }
  }

  /**
   * Test: bucketExists(String bucketName).
   */
  public static void bucketExists_test() throws Exception {
    if (!mintEnv) {
      System.out.println("Test: bucketExists(String bucketName)");
    }

    long startTime = System.currentTimeMillis();
    try {
      String name = getRandomName();
      client.makeBucket(name);
      if (!client.bucketExists(name)) {
        throw new Exception("[FAILED] bucket does not exist");
      }
      client.removeBucket(name);
      mintSuccessLog("bucketExists(String bucketName)", null, startTime);
    } catch (Exception e) {
      mintFailedLog("bucketExists(String bucketName)", null, startTime, null,
                    e.toString() + " >>> " + Arrays.toString(e.getStackTrace()));
      throw e;
    }
  }

  /**
   * Test: removeBucket(String bucketName).
   */
  public static void removeBucket_test() throws Exception {
    if (!mintEnv) {
      System.out.println("Test: removeBucket(String bucketName)");
    }

    long startTime = System.currentTimeMillis();
    try {
      String name = getRandomName();
      client.makeBucket(name);
      client.removeBucket(name);
      mintSuccessLog("removeBucket(String bucketName)", null, startTime);
    } catch (Exception e) {
      mintFailedLog("removeBucket(String bucketName)", null, startTime, null,
                    e.toString() + " >>> " + Arrays.toString(e.getStackTrace()));
      throw e;
    }
  }

  /**
   * Tear down test setup.
   */
  public static void setup() throws Exception {
    client.makeBucket(bucketName);
  }

  /**
   * Tear down test setup.
   */
  public static void teardown() throws Exception {
    client.removeBucket(bucketName);
  }

  /**
   * Test: putObject(String bucketName, String objectName, String filename).
   */
  public static void putObject_test1() throws Exception {
    if (!mintEnv) {
      System.out.println("Test: putObject(String bucketName, String objectName, String filename)");
    }

    long startTime = System.currentTimeMillis();
    try {
      String filename = createFile1Mb();
      client.putObject(bucketName, filename, filename);
      Files.delete(Paths.get(filename));
      client.removeObject(bucketName, filename);
      mintSuccessLog("putObject(String bucketName, String objectName, String filename)", "filename: 1MB", startTime);
    } catch (Exception e) {
      mintFailedLog("putObject(String bucketName, String objectName, String filename)", "filename: 1MB", startTime,
                    null, e.toString() + " >>> " + Arrays.toString(e.getStackTrace()));
      throw e;
    }
  }

  /**
   * Test: multipart: putObject(String bucketName, String objectName, String filename).
   */
  public static void putObject_test2() throws Exception {
    if (!mintEnv) {
      System.out.println("Test: multipart: putObject(String bucketName, String objectName, String filename)");
    }

    long startTime = System.currentTimeMillis();
    try {
      String filename = createFile65Mb();
      client.putObject(bucketName, filename, filename);
      Files.delete(Paths.get(filename));
      client.removeObject(bucketName, filename);
      mintSuccessLog("putObject(String bucketName, String objectName, String filename)", "filename: 65MB", startTime);
    } catch (Exception e) {
      mintFailedLog("putObject(String bucketName, String objectName, String filename)", "filename: 65MB", startTime,
                    null, e.toString() + " >>> " + Arrays.toString(e.getStackTrace()));
      throw e;
    }
  }

  /**
   * Test: With content-type: putObject(String bucketName, String objectName, String filename, String contentType).
   */
  public static void putObject_test3() throws Exception {
    if (!mintEnv) {
      System.out.println("Test: putObject(String bucketName, String objectName, String filename,"
                        + " String contentType)");
    }

    long startTime = System.currentTimeMillis();
    try {
      String filename = createFile1Mb();
      client.putObject(bucketName, filename, filename, customContentType);
      Files.delete(Paths.get(filename));
      ObjectStat objectStat = client.statObject(bucketName, filename);
      if (!customContentType.equals(objectStat.contentType())) {
        throw new Exception("content type mismatch, expected: " + customContentType + ", got: "
                            + objectStat.contentType());
      }
      client.removeObject(bucketName, filename);
      mintSuccessLog("putObject(String bucketName, String objectName, String filename, String contentType)",
                     "contentType: " + customContentType, startTime);
    } catch (Exception e) {
      mintFailedLog("putObject(String bucketName, String objectName, String filename, String contentType)",
                    "contentType: " + customContentType, startTime, null,
                    e.toString() + " >>> " + Arrays.toString(e.getStackTrace()));
      throw e;
    }
  }

  /**
   * Test: putObject(String bucketName, String objectName, InputStream body, long size, String contentType).
   */
  public static void putObject_test4() throws Exception {
    if (!mintEnv) {
      System.out.println("Test: putObject(String bucketName, String objectName, InputStream body, "
                        + "long size, String contentType)");
    }

    long startTime = System.currentTimeMillis();
    try {
      String objectName = getRandomName();
      try (final InputStream is = new ContentInputStream(3 * MB)) {
        client.putObject(bucketName, objectName, is, 1 * MB, customContentType);
      }
      ObjectStat objectStat = client.statObject(bucketName, objectName);
      if (!customContentType.equals(objectStat.contentType())) {
        throw new Exception("content type mismatch, expected: " + customContentType + ", got: "
                            + objectStat.contentType());
      }
      client.removeObject(bucketName, objectName);

      mintSuccessLog("putObject(String bucketName, String objectName, InputStream body, long size,"
                     + " String contentType)",
                     "size: 1 MB, objectName: " + customContentType, startTime);
    } catch (Exception e) {
      mintFailedLog("putObject(String bucketName, String objectName, InputStream body, long size, String contentType)",
                    "size: 1 MB, objectName: " + customContentType, startTime, null,
                    e.toString() + " >>> " + Arrays.toString(e.getStackTrace()));
      throw e;
    }
  }

  /**
   * Test: multipart resume: putObject(String bucketName, String objectName, InputStream body, long size,
   *                                   String contentType).
   */
  public static void putObject_test5() throws Exception {
    if (!mintEnv) {
      System.out.println("Test: multipart resume: putObject(String bucketName, String objectName, InputStream body, "
                         + "long size, String contentType)");
    }

    long startTime = System.currentTimeMillis();
    long size = 20 * MB;
    try {
      String objectName = getRandomName();
      try (InputStream is = new ContentInputStream(13 * MB)) {
        client.putObject(bucketName, objectName, is, size, nullContentType);
      } catch (EOFException e) {
        ignore();
      }

      size = 13 * MB;
      try (final InputStream is = new ContentInputStream(size)) {
        client.putObject(bucketName, objectName, is, size, nullContentType);
      }
      client.removeObject(bucketName, objectName);
      mintSuccessLog("putObject(String bucketName, String objectName, InputStream body, long size,"
                      + " String contentType)",
                    "contentType: " + nullContentType + ", size: " + String.valueOf(size), startTime);
    } catch (Exception e) {
      mintFailedLog("putObject(String bucketName, String objectName, InputStream body, long size, String contentType)",
                    "contentType: " + nullContentType + ", size: " + String.valueOf(size), startTime, null,
                    e.toString() + " >>> " + Arrays.toString(e.getStackTrace()));
      throw e;
    }
  }

  /**
   * Test: putObject(String bucketName, String objectName, InputStream body, long size, String contentType).
   * where objectName has multiple path segments.
   */
  public static void putObject_test6() throws Exception {
    if (!mintEnv) {
      System.out.println("Test: objectName with path segments: "
                        + "putObject(String bucketName, String objectName, InputStream body, "
                        + "long size, String contentType)");
    }

    long startTime = System.currentTimeMillis();
    try {
      String objectName = "/path/to/" + getRandomName();
      try (final InputStream is = new ContentInputStream(3 * MB)) {
        client.putObject(bucketName, objectName, is, 1 * MB, customContentType);
      }
      client.removeObject(bucketName, objectName);
      mintSuccessLog("putObject(String bucketName, String objectName, InputStream body, long size,"
                      + " String contentType)",
                      "size: 1 MB, contentType: " + customContentType, startTime);
    } catch (Exception e) {
      mintFailedLog("putObject(String bucketName, String objectName, InputStream body, long size,"
                    + " String contentType)",
                    "size: 1 MB, contentType: " + customContentType, startTime, null,
                    e.toString() + " >>> " + Arrays.toString(e.getStackTrace()));
      throw e;
    }
  }

  /**
   * Test put object with unknown sized stream.
   */
  public static void testPutObjectUnknownStreamSize(long size) throws Exception {
    if (!mintEnv) {
      System.out.println("Test: putObject(String bucketName, String objectName, InputStream body, "
                        + "String contentType)");
    }

    long startTime = System.currentTimeMillis();
    try {
      String objectName = getRandomName();
      try (final InputStream is = new ContentInputStream(size)) {
        client.putObject(bucketName, objectName, is, customContentType);
      }
      ObjectStat objectStat = client.statObject(bucketName, objectName);
      if (!customContentType.equals(objectStat.contentType())) {
        throw new Exception("content type mismatch, expected: " + customContentType + ", got: "
                            + objectStat.contentType());
      }
      client.removeObject(bucketName, objectName);

      mintSuccessLog("putObject(String bucketName, String objectName, InputStream body, String contentType)",
                    "contentType: " + customContentType, startTime);
    } catch (Exception e) {
      mintFailedLog("putObject(String bucketName, String objectName, InputStream body, long size, String contentType)",
                    "contentType: " + customContentType, startTime, null,
                    e.toString() + " >>> " + Arrays.toString(e.getStackTrace()));
      throw e;
    }
  }

  /**
   * Test: putObject(String bucketName, String objectName, InputStream body, String contentType).
   */
  public static void putObject_test7() throws Exception {
    testPutObjectUnknownStreamSize(3 * MB);
  }

  /**
   * Test: multipart: putObject(String bucketName, String objectName, InputStream body, String contentType).
   */
  public static void putObject_test8() throws Exception {
    testPutObjectUnknownStreamSize(537 * MB);
  }

  /**
   * Test: putObject(String bucketName, String objectName, InputStream stream, long size,
   *                 String contentType, SecretKey key).
   */
  public static void putObject_test9() throws Exception {
    if (!mintEnv) {
      System.out.println("Test: putObject(String bucketName, String objectName, InputStream stream, "
                        + "long size, String contentType, SecretKey key)");
    }

    long startTime = System.currentTimeMillis();
    try {
      String objectName = getRandomName();
      KeyGenerator keyGenerator = KeyGenerator.getInstance("AES");
      keyGenerator.init(128);
      SecretKey secretKey = keyGenerator.generateKey();

      try (final InputStream is = new ContentInputStream(13 * MB)) {
        client.putObject(bucketName, objectName, is, 13 * MB, null, secretKey);
      }

      client.removeObject(bucketName, objectName);
      mintSuccessLog("putObject(String bucketName, String objectName, InputStream stream, "
                      + "long size, String contentType, SecretKey key)",
                      "size: 13 MB", startTime);
    } catch (Exception e) {
      mintFailedLog("putObject(String bucketName, String objectName, InputStream stream, "
                    + "long size, String contentType, SecretKey key)",
                    "size: 13 MB", startTime, null,
                    e.toString() + " >>> " + Arrays.toString(e.getStackTrace()));
      throw e;
    }
  }

  /**
   * Test: putObject(String bucketName, String objectName, InputStream stream, long size,
   *                 String contentType, KeyPair keyPair).
   */
  public static void putObject_test10() throws Exception {
    if (!mintEnv) {
      System.out.println("Test: putObject(String bucketName, String objectName, InputStream stream, "
                        + "long size, String contentType, KeyPair keyPair).");
    }

    long startTime = System.currentTimeMillis();
    try {
      String objectName = getRandomName();
      KeyPairGenerator keyGenerator = KeyPairGenerator.getInstance("RSA");
      keyGenerator.initialize(1024, new SecureRandom());
      KeyPair keyPair = keyGenerator.generateKeyPair();

      try (final InputStream is = new ContentInputStream(13 * MB)) {
        client.putObject(bucketName, objectName, is, 13 * MB, null, keyPair);
      }

      client.removeObject(bucketName, objectName);
      mintSuccessLog("putObject(String bucketName, String objectName, InputStream stream, "
                      + "long size, String contentType, KeyPair keyPair)",
                      "size: 13 MB", startTime);
    } catch (Exception e) {
      mintFailedLog("putObject(String bucketName, String objectName, InputStream stream, "
                    + "long size, String contentType, KeyPair keyPair)",
                    "size: 13 MB", startTime, null,
                    e.toString() + " >>> " + Arrays.toString(e.getStackTrace()));
      throw e;
    }
  }

  /**
   * Test: putObject(String bucketName, String objectName, InputStream stream, long size,
   *                 Map&lt;String, String&gt; headerMap).
   */
  public static void putObject_test11() throws Exception {
    if (!mintEnv) {
      System.out.println("Test: putObject(String bucketName, String objectName, InputStream stream, "
                        + "long size, Map<String, String> headerMap).");
    }

    long startTime = System.currentTimeMillis();
    try {
      String objectName = getRandomName();
      Map<String, String> headerMap = new HashMap<>();
      headerMap.put("Content-Type", customContentType);
      try (final InputStream is = new ContentInputStream(13 * MB)) {
        client.putObject(bucketName, objectName, is, 13 * MB, headerMap);
      }

      ObjectStat objectStat = client.statObject(bucketName, objectName);
      if (!customContentType.equals(objectStat.contentType())) {
        throw new Exception("content type mismatch, expected: " + customContentType + ", got: "
                            + objectStat.contentType());
      }
      client.removeObject(bucketName, objectName);

      mintSuccessLog("putObject(String bucketName, String objectName, InputStream stream, "
                       + "long size, Map<String, String> headerMap)",
                      "size: 13 MB", startTime);
    } catch (Exception e) {
      mintFailedLog("putObject(String bucketName, String objectName, InputStream stream, "
                       + "long size, Map<String, String> headerMap)",
                    "size: 13 MB", startTime, null, e.toString() + " >>> " + Arrays.toString(e.getStackTrace()));
      throw e;
    }
  }

  /**
   * Test: putObject(String bucketName, String objectName, InputStream stream, long size,
   *                 Map&lt;String, String&gt; headerMap) with Storage Class REDUCED_REDUNDANCY.
   */
  @SuppressFBWarnings("UCF")
  public static void putObject_test12() throws Exception {
    if (!mintEnv) {
      System.out.println("Test: putObject(String bucketName, String objectName, InputStream stream, "
                        + "long size, Map<String, String> headerMap). with Storage Class REDUCED_REDUNDANCY set");
    }

    long startTime = System.currentTimeMillis();
    try {
      String storageClass = "REDUCED_REDUNDANCY";
      String objectName = getRandomName();
      Map<String, String> headerMap = new HashMap<>();
      headerMap.put("Content-Type", customContentType);
      headerMap.put("X-Amz-Storage-Class", storageClass);
      try (final InputStream is = new ContentInputStream(13 * MB)) {
        client.putObject(bucketName, objectName, is, 13 * MB, headerMap);
      }

      ObjectStat objectStat = client.statObject(bucketName, objectName);
      if (!customContentType.equals(objectStat.contentType())) {
        throw new Exception("content type mismatch, expected: " + customContentType + ", got: "
                            + objectStat.contentType());
      }
      Map<String, List<String>> returnHeader = objectStat.httpHeaders();
      List<String> returnStorageClass = returnHeader.get("X-Amz-Storage-Class");

      if ((returnStorageClass != null) && (!storageClass.equals(returnStorageClass.get(0)))) {
        throw new Exception("Metadata mismatch");
      } else if (returnStorageClass == null) {
        // This is a success case as Gateways may not return the storage class - based on the 
        // gateway type
      }

      client.removeObject(bucketName, objectName);

      mintSuccessLog("putObject(String bucketName, String objectName, InputStream stream, "
                       + "long size, Map<String, String> headerMap)",
                      "size: 13 MB", startTime);
    } catch (Exception e) {
      mintFailedLog("putObject(String bucketName, String objectName, InputStream stream, "
                       + "long size, Map<String, String> headerMap)",
                    "size: 13 MB", startTime, null, e.toString() + " >>> " + Arrays.toString(e.getStackTrace()));
      throw e;
    }
  }

  /**
   * Test: putObject(String bucketName, String objectName, InputStream stream, long size,
   *                  Map&lt;String, String&gt; headerMap) with Storage Class STANDARD.
   */
  public static void putObject_test13() throws Exception {
    if (!mintEnv) {
      System.out.println("Test: putObject(String bucketName, String objectName, InputStream stream, "
                        + "long size, Map<String, String> headerMap). with Storage Class STANDARD set");
    }

    long startTime = System.currentTimeMillis();
    try {
      String storageClass = "STANDARD";
      String objectName = getRandomName();
      Map<String, String> headerMap = new HashMap<>();
      headerMap.put("Content-Type", customContentType);
      headerMap.put("X-Amz-Storage-Class", storageClass);
      try (final InputStream is = new ContentInputStream(13 * MB)) {
        client.putObject(bucketName, objectName, is, 13 * MB, headerMap);
      }

      ObjectStat objectStat = client.statObject(bucketName, objectName);
      if (!customContentType.equals(objectStat.contentType())) {
        throw new Exception("content type mismatch, expected: " + customContentType + ", got: "
                            + objectStat.contentType());
      }
      Map<String, List<String>> returnHeader = objectStat.httpHeaders();
      List<String> returnStorageClass = returnHeader.get("X-Amz-Storage-Class");

      // Standard storage class shouldn't be present in metadata response
      if (returnStorageClass != null) {
        throw new Exception("Did not expect: " + storageClass + " in response metadata");
      }

      client.removeObject(bucketName, objectName);

      mintSuccessLog("putObject(String bucketName, String objectName, InputStream stream, "
                       + "long size, Map<String, String> headerMap)",
                      "size: 13 MB", startTime);
    } catch (Exception e) {
      mintFailedLog("putObject(String bucketName, String objectName, InputStream stream, "
                       + "long size, Map<String, String> headerMap)",
                    "size: 13 MB", startTime, null, e.toString() + " >>> " + Arrays.toString(e.getStackTrace()));
      throw e;
    }
  }

  /**
   * Test: putObject(String bucketName, String objectName, InputStream stream, long size,
   *                 Map&lt;String, String&gt; headerMap). with invalid Storage Class set
   */
  public static void putObject_test14() throws Exception {
    if (!mintEnv) {
      System.out.println("Test: putObject(String bucketName, String objectName, InputStream stream, "
          + "long size, Map<String, String> headerMap). with invalid Storage Class set");
    }

    long startTime = System.currentTimeMillis();
    try {
      String storageClass = "INVALID";
      String objectName = getRandomName();
      Map<String, String> headerMap = new HashMap<>();
      headerMap.put("Content-Type", customContentType);
      headerMap.put("X-Amz-Storage-Class", storageClass);

      try (final InputStream is = new ContentInputStream(13 * MB)) {
        client.putObject(bucketName, objectName, is, 13 * MB, headerMap);
      } catch (ErrorResponseException e) {
        if (!e.errorResponse().code().equals("InvalidStorageClass")) {
          throw e;
        }
      }

      mintSuccessLog("putObject(String bucketName, String objectName, InputStream stream, "
                   + "long size, Map<String, String> headerMap)",
                  "size: 13 MB", startTime);
    } catch (Exception e) {
      mintFailedLog("putObject(String bucketName, String objectName, InputStream stream, "
                   + "long size, Map<String, String> headerMap)",
                "size: 13 MB", startTime, null, e.toString() + " >>> " + Arrays.toString(e.getStackTrace()));
      throw e;
    }
  }

  /**
   * Test: statObject(String bucketName, String objectName).
   */
  public static void statObject_test() throws Exception {
    if (!mintEnv) {
      System.out.println("Test: statObject(String bucketName, String objectName)");
    }

    long startTime = System.currentTimeMillis();
    try {
      String objectName = getRandomName();
      Map<String, String> headerMap = new HashMap<>();
      headerMap.put("Content-Type", customContentType);
      headerMap.put("x-amz-meta-my-custom-data", "foo");
      try (final InputStream is = new ContentInputStream(1)) {
        client.putObject(bucketName, objectName, is, 1, headerMap);
      }

      ObjectStat objectStat = client.statObject(bucketName, objectName);

      if (!(objectName.equals(objectStat.name()) && (objectStat.length() == 1)
            && bucketName.equals(objectStat.bucketName()) && objectStat.contentType().equals(customContentType))) {
        throw new Exception("[FAILED] object stat differs");
      }

      Map<String, List<String>> httpHeaders = objectStat.httpHeaders();
      if (!httpHeaders.containsKey("x-amz-meta-my-custom-data")) {
        throw new Exception("[FAILED] metadata not found in object stat");
      }
      List<String> values = httpHeaders.get("x-amz-meta-my-custom-data");
      if (values.size() != 1) {
        throw new Exception("[FAILED] too many metadata value. expected: 1, got: " + values.size());
      }
      if (!values.get(0).equals("foo")) {
        throw new Exception("[FAILED] wrong metadata value. expected: foo, got: " + values.get(0));
      }

      client.removeObject(bucketName, objectName);
      mintSuccessLog("statObject(String bucketName, String objectName)",null, startTime);
    } catch (Exception e) {
      mintFailedLog("statObject(String bucketName, String objectName)",null, startTime, null,
                    e.toString() + " >>> " + Arrays.toString(e.getStackTrace()));
      throw e;
    }
  }

  /**
   * Test: getObject(String bucketName, String objectName).
   */
  public static void getObject_test1() throws Exception {
    if (!mintEnv) {
      System.out.println("Test: getObject(String bucketName, String objectName)");
    }

    long startTime = System.currentTimeMillis();
    try {
      String objectName = getRandomName();
      try (final InputStream is = new ContentInputStream(3 * MB)) {
        client.putObject(bucketName, objectName, is, 3 * MB, nullContentType);
      }

      client.getObject(bucketName, objectName)
          .close();
      client.removeObject(bucketName, objectName);
      mintSuccessLog("getObject(String bucketName, String objectName)",null, startTime);
    } catch (Exception e) {
      mintFailedLog("getObject(String bucketName, String objectName)",null, startTime, null,
                    e.toString() + " >>> " + Arrays.toString(e.getStackTrace()));
      throw e;
    }
  }

  /**
   * Test: getObject(String bucketName, String objectName, long offset).
   */
  public static void getObject_test2() throws Exception {
    if (!mintEnv) {
      System.out.println("Test: getObject(String bucketName, String objectName, long offset)");
    }

    long startTime = System.currentTimeMillis();
    try {
      String objectName = getRandomName();
      try (final InputStream is = new ContentInputStream(3 * MB)) {
        client.putObject(bucketName, objectName, is, 3 * MB, nullContentType);
      }

      client.getObject(bucketName, objectName, 1000L)
          .close();
      client.removeObject(bucketName, objectName);
      mintSuccessLog("getObject(String bucketName, String objectName, long offset)", "offset: 1000", startTime);
    } catch (Exception e) {
      mintFailedLog("getObject(String bucketName, String objectName, long offset)", "offset: 1000", startTime, null,
                    e.toString() + " >>> " + Arrays.toString(e.getStackTrace()));
      throw e;
    }
  }

  /**
   * Test: getObject(String bucketName, String objectName, long offset, Long length).
   */
  public static void getObject_test3() throws Exception {
    if (!mintEnv) {
      System.out.println("Test: getObject(String bucketName, String objectName, long offset, Long length)");
    }

    long startTime = System.currentTimeMillis();
    try {
      String objectName = getRandomName();
      try (final InputStream is = new ContentInputStream(3 * MB)) {
        client.putObject(bucketName, objectName, is, 3 * MB, nullContentType);
      }

      client.getObject(bucketName, objectName, 1000L, 1024 * 1024L)
          .close();
      client.removeObject(bucketName, objectName);
      mintSuccessLog("getObject(String bucketName, String objectName, long offset, Long length)",
                     "offset: 1000, length: 1 MB", startTime);
    } catch (Exception e) {
      mintFailedLog("getObject(String bucketName, String objectName, long offset, Long length)",
                    "offset: 1000, length: 1 MB", startTime, null,
                    e.toString() + " >>> " + Arrays.toString(e.getStackTrace()));
      throw e;
    }
  }

  /**
   * Test: getObject(String bucketName, String objectName, String filename).
   */
  public static void getObject_test4() throws Exception {
    if (!mintEnv) {
      System.out.println("Test: getObject(String bucketName, String objectName, String filename)");
    }

    long startTime = System.currentTimeMillis();
    try {
      String objectName = getRandomName();
      try (final InputStream is = new ContentInputStream(3 * MB)) {
        client.putObject(bucketName, objectName, is, 3 * MB, nullContentType);
      }

      client.getObject(bucketName, objectName, objectName + ".downloaded");
      Files.delete(Paths.get(objectName + ".downloaded"));
      client.removeObject(bucketName, objectName);

      mintSuccessLog("getObject(String bucketName, String objectName, String filename)", null, startTime);
    } catch (Exception e) {
      mintFailedLog("getObject(String bucketName, String objectName, String filename)",
                    null, startTime, null,
                    e.toString() + " >>> " + Arrays.toString(e.getStackTrace()));
      throw e;
    }
  }

  /**
   * Test: getObject(String bucketName, String objectName, String filename).
   * where objectName has multiple path segments.
   */
  public static void getObject_test5() throws Exception {
    if (!mintEnv) {
      System.out.println("Test: objectName with multiple path segments: "
                        + "getObject(String bucketName, String objectName, String filename)");
    }

    long startTime = System.currentTimeMillis();
    String baseObjectName = getRandomName();
    String objectName = "path/to/" + baseObjectName;
    try {
      try (final InputStream is = new ContentInputStream(3 * MB)) {
        client.putObject(bucketName, objectName, is, 3 * MB, nullContentType);
      }

      client.getObject(bucketName, objectName, baseObjectName + ".downloaded");
      Files.delete(Paths.get(baseObjectName + ".downloaded"));
      client.removeObject(bucketName, objectName);

      mintSuccessLog("getObject(String bucketName, String objectName, String filename)",
                      "objectName: " + objectName, startTime);
    } catch (Exception e) {
      mintFailedLog("getObject(String bucketName, String objectName, String filename)",
                    "objectName: " + objectName, startTime, null,
                    e.toString() + " >>> " + Arrays.toString(e.getStackTrace()));
      throw e;
    }
  }

  /**
   * Test: getObject(String bucketName, String objectName, SecretKey key).
   */
  public static void getObject_test6() throws Exception {
    if (!mintEnv) {
      System.out.println("Test: getObject(String bucketName, String objectName, SecretKey key).");
    }

    long startTime = System.currentTimeMillis();
    try {
      String objectName = getRandomName();
      KeyGenerator keyGenerator = KeyGenerator.getInstance("AES");
      keyGenerator.init(128);
      SecretKey secretKey = keyGenerator.generateKey();
      try (final InputStream is = new ContentInputStream(13 * MB)) {
        client.putObject(bucketName, objectName, is, 13 * MB, null, secretKey);
      }

      byte[] inBytes;
      try (final InputStream is = new ContentInputStream(13 * MB)) {
        inBytes = readAllBytes(is);
      }

      byte[] outBytes;
      try (final InputStream is = client.getObject(bucketName, objectName, secretKey)) {
        outBytes = readAllBytes(is);
      }
      if (!Arrays.equals(inBytes, outBytes)) {
        throw new Exception("object content differs");
      }
      client.removeObject(bucketName, objectName);
      mintSuccessLog("getObject(String bucketName, String objectName, SecretKey key)", null, startTime);
    } catch (Exception e) {
      mintFailedLog("getObject(String bucketName, String objectName, SecretKey key)", null, startTime, null,
                    e.toString() + " >>> " + Arrays.toString(e.getStackTrace()));
      throw e;
    }
  }

  /**
   * Test: getObject(String bucketName, String objectName, KeyPair keyPair).
   */
  public static void getObject_test7() throws Exception {
    if (!mintEnv) {
      System.out.println("Test: getObject(String bucketName, String objectName, KeyPair keyPair).");
    }

    long startTime = System.currentTimeMillis();
    try {
      String objectName = getRandomName();
      KeyPairGenerator keyGenerator = KeyPairGenerator.getInstance("RSA");
      keyGenerator.initialize(1024, new SecureRandom());
      KeyPair keyPair = keyGenerator.generateKeyPair();
      try (final InputStream is = new ContentInputStream(13 * MB)) {
        client.putObject(bucketName, objectName, is, 13 * MB, null, keyPair);
      }

      byte[] inBytes;
      try (final InputStream is = new ContentInputStream(13 * MB)) {
        inBytes = readAllBytes(is);
      }

      byte[] outBytes;
      try (final InputStream is = client.getObject(bucketName, objectName, keyPair)) {
        outBytes = readAllBytes(is);
      }

      if (!Arrays.equals(inBytes, outBytes)) {
        throw new Exception("object content differs");
      }
      client.removeObject(bucketName, objectName);

      mintSuccessLog("getObject(String bucketName, String objectName, KeyPair keyPair)", null, startTime);
    } catch (Exception e) {
      mintFailedLog("getObject(String bucketName, String objectName, KeyPair keyPair)", null, startTime, null,
                    e.toString() + " >>> " + Arrays.toString(e.getStackTrace()));
      throw e;
    }
  }

  /**
   * Test: getObject(String bucketName, String objectName) zero size object.
   */
  public static void getObject_test8() throws Exception {
    if (!mintEnv) {
      System.out.println("Test: getObject(String bucketName, String objectName) zero size object");
    }

    long startTime = System.currentTimeMillis();
    try {
      String objectName = getRandomName();
      try (final InputStream is = new ContentInputStream(0)) {
        client.putObject(bucketName, objectName, is, 0, nullContentType);
      }

      client.getObject(bucketName, objectName)
          .close();
      client.removeObject(bucketName, objectName);
      mintSuccessLog("getObject(String bucketName, String objectName)", null, startTime);
    } catch (Exception e) {
      mintFailedLog("getObject(String bucketName, String objectName)", null, startTime, null,
                    e.toString() + " >>> " + Arrays.toString(e.getStackTrace()));
      throw e;
    }
  }

  /**
   * Test: listObjects(final String bucketName).
   */
  public static void listObject_test1() throws Exception {
    if (!mintEnv) {
      System.out.println("Test: listObjects(final String bucketName)");
    }

    long startTime = System.currentTimeMillis();
    try {
      String[] objectNames = new String[3];
      int i = 0;
      for (i = 0; i < 3; i++) {
        objectNames[i] = getRandomName();
        try (final InputStream is = new ContentInputStream(1)) {
          client.putObject(bucketName, objectNames[i], is, 1, nullContentType);
        }
      }

      i = 0;
      for (Result<?> r : client.listObjects(bucketName)) {
        ignore(i++, r.get());
        if (i == 3) {
          break;
        }
      }

      for (Result<?> r : client.removeObject(bucketName, Arrays.asList(objectNames))) {
        ignore(r.get());
      }

      mintSuccessLog("listObjects(final String bucketName)", null, startTime);
    } catch (Exception e) {
      mintFailedLog("listObjects(final String bucketName)", null, startTime, null,
                    e.toString() + " >>> " + Arrays.toString(e.getStackTrace()));
      throw e;
    }
  }

  /**
   * Test: listObjects(bucketName, final String prefix).
   */
  public static void listObject_test2() throws Exception {
    if (!mintEnv) {
      System.out.println("Test: listObjects(final String bucketName, final String prefix)");
    }

    long startTime = System.currentTimeMillis();
    try {
      String[] objectNames = new String[3];
      int i = 0;
      for (i = 0; i < 3; i++) {
        objectNames[i] = getRandomName();
        try (final InputStream is = new ContentInputStream(1)) {
          client.putObject(bucketName, objectNames[i], is, 1, nullContentType);
        }
      }

      i = 0;
      for (Result<?> r : client.listObjects(bucketName, "minio")) {
        ignore(i++, r.get());
        if (i == 3) {
          break;
        }
      }

      for (Result<?> r : client.removeObject(bucketName, Arrays.asList(objectNames))) {
        ignore(r.get());
      }

      mintSuccessLog("listObjects(final String bucketName, final String prefix)", "prefix :minio", startTime);
    } catch (Exception e) {
      mintFailedLog("listObjects(final String bucketName, final String prefix)", "prefix :minio", startTime, null,
                    e.toString() + " >>> " + Arrays.toString(e.getStackTrace()));
      throw e;
    }
  }

  /**
   * Test: listObjects(bucketName, final String prefix, final boolean recursive).
   */
  public static void listObject_test3() throws Exception {
    if (!mintEnv) {
      System.out.println("Test: listObjects(final String bucketName, final String prefix, final boolean recursive)");
    }

    long startTime = System.currentTimeMillis();
    try {
      String[] objectNames = new String[3];
      int i = 0;
      for (i = 0; i < 3; i++) {
        objectNames[i] = getRandomName();
        try (final InputStream is = new ContentInputStream(1)) {
          client.putObject(bucketName, objectNames[i], is, 1, nullContentType);
        }
      }

      i = 0;
      for (Result<?> r : client.listObjects(bucketName, "minio", true)) {
        ignore(i++, r.get());
        if (i == 3) {
          break;
        }
      }

      for (Result<?> r : client.removeObject(bucketName, Arrays.asList(objectNames))) {
        ignore(r.get());
      }

      mintSuccessLog("listObjects(final String bucketName, final String prefix, final boolean recursive)",
                    "prefix :minio, recursive: true", startTime);
    } catch (Exception e) {
      mintFailedLog("listObjects(final String bucketName, final String prefix, final boolean recursive)",
                    "prefix :minio, recursive: true", startTime, null,
                    e.toString() + " >>> " + Arrays.toString(e.getStackTrace()));
      throw e;
    }
  }

  /**
   * Test: listObjects(final string bucketName).
   */
  public static void listObject_test4() throws Exception {
    if (!mintEnv) {
      System.out.println("Test: empty bucket: listObjects(final String bucketName, final String prefix,"
                          + " final boolean recursive)");
    }

    long startTime = System.currentTimeMillis();
    try {
      int i = 0;
      for (Result<?> r : client.listObjects(bucketName, "minioemptybucket", true)) {
        ignore(i++, r.get());
        if (i == 3) {
          break;
        }
      }
      mintSuccessLog("listObjects(final String bucketName, final String prefix, final boolean recursive)",
                      "prefix :minioemptybucket, recursive: true", startTime);
    } catch (Exception e) {
      mintFailedLog("listObjects(final String bucketName, final String prefix, final boolean recursive)",
                    "prefix :minioemptybucket, recursive: true", startTime, null,
                    e.toString() + " >>> " + Arrays.toString(e.getStackTrace()));
      throw e;
    }
  }

  /**
   * Test: recursive: listObjects(bucketName, final String prefix, final boolean recursive).
   */
  public static void listObject_test5() throws Exception {
    if (!mintEnv) {
      System.out.println("Test: recursive: listObjects(final String bucketName, final String prefix, "
                        + "final boolean recursive)");
    }

    long startTime = System.currentTimeMillis();
    try {
      int objCount = 1050;
      String[] objectNames = new String[objCount];
      int i = 0;
      for (i = 0; i < objCount; i++) {
        objectNames[i] = getRandomName();
        try (final InputStream is = new ContentInputStream(1)) {
          client.putObject(bucketName, objectNames[i], is, 1, nullContentType);
        }
      }

      i = 0;
      for (Result<?> r : client.listObjects(bucketName, "minio", true)) {
        ignore(i++, r.get());
      }

      // Check the number of uploaded objects
      if (i != objCount) {
        throw new Exception("item count differs, expected: " + objCount + ", got: " + i);
      }

      for (Result<?> r : client.removeObject(bucketName, Arrays.asList(objectNames))) {
        ignore(r.get());
      }

      mintSuccessLog("listObjects(final String bucketName, final String prefix, final boolean recursive)",
                     "prefix :minio, recursive: true", startTime);
    } catch (Exception e) {
      mintFailedLog("listObjects(final String bucketName, final String prefix, final boolean recursive)",
                    "prefix :minio, recursive: true", startTime, null,
                    e.toString() + " >>> " + Arrays.toString(e.getStackTrace()));
      throw e;
    }
  }

  /**
   * Test: listObjects(bucketName, final String prefix, final boolean recursive, final boolean useVersion1).
   */
  public static void listObject_test6() throws Exception {
    if (!mintEnv) {
      System.out.println("Test: listObjects(final String bucketName, final String prefix, final boolean recursive, "
                        + "final boolean useVersion1)");
    }

    long startTime = System.currentTimeMillis();
    try {
      String[] objectNames = new String[3];
      int i = 0;
      for (i = 0; i < 3; i++) {
        objectNames[i] = getRandomName();
        try (final InputStream is = new ContentInputStream(1)) {
          client.putObject(bucketName, objectNames[i], is, 1, nullContentType);
        }
      }

      i = 0;
      for (Result<?> r : client.listObjects(bucketName, "minio", true, true)) {
        ignore(i++, r.get());
        if (i == 3) {
          break;
        }
      }

      for (Result<?> r : client.removeObject(bucketName, Arrays.asList(objectNames))) {
        ignore(r.get());
      }

      mintSuccessLog("listObjects(final String bucketName, final String prefix, "
                      + "final boolean recursive, final boolean useVersion1)",
                      "prefix :minio, recursive: true, useVersion1: true", startTime);
    } catch (Exception e) {
      mintFailedLog("listObjects(final String bucketName, final String prefix, "
                    + "final boolean recursive, final boolean useVersion1)",
                    "prefix :minio, recursive: true, useVersion1: true", startTime, null,
                    e.toString() + " >>> " + Arrays.toString(e.getStackTrace()));
      throw e;
    }
  }

  /**
   * Test: removeObject(String bucketName, String objectName).
   */
  public static void removeObject_test1() throws Exception {
    if (!mintEnv) {
      System.out.println("Test: removeObject(String bucketName, String objectName)");
    }

    long startTime = System.currentTimeMillis();
    try {
      String objectName = getRandomName();
      try (final InputStream is = new ContentInputStream(1)) {
        client.putObject(bucketName, objectName, is, 1, nullContentType);
      }

      client.removeObject(bucketName, objectName);
      mintSuccessLog("removeObject(String bucketName, String objectName)", null, startTime);
    } catch (Exception e) {
      mintFailedLog("removeObject(String bucketName, String objectName)", null, startTime, null,
                    e.toString() + " >>> " + Arrays.toString(e.getStackTrace()));
      throw e;
    }
  }

  /**
   * Test: removeObject(final String bucketName, final Iterable&lt;String&gt; objectNames).
   */
  public static void removeObject_test2() throws Exception {
    if (!mintEnv) {
      System.out.println("Test: removeObject(final String bucketName, final Iterable<String> objectNames)");
    }

    long startTime = System.currentTimeMillis();
    try {
      String[] objectNames = new String[4];
      for (int i = 0; i < 3; i++) {
        objectNames[i] = getRandomName();
        try (final InputStream is = new ContentInputStream(1)) {
          client.putObject(bucketName, objectNames[i], is, 1, nullContentType);
        }
      }
      objectNames[3] = "nonexistent-object";

      for (Result<?> r : client.removeObject(bucketName, Arrays.asList(objectNames))) {
        ignore(r.get());
      }
      mintSuccessLog("removeObject(final String bucketName, final Iterable<String> objectNames)", null, startTime);
    } catch (Exception e) {
      mintFailedLog("removeObject(final String bucketName, final Iterable<String> objectNames)",
                    null, startTime, null, e.toString() + " >>> " + Arrays.toString(e.getStackTrace()));
      throw e;
    }
  }

  /**
   * Test: listIncompleteUploads(String bucketName).
   */
  public static void listIncompleteUploads_test1() throws Exception {
    if (!mintEnv) {
      System.out.println("Test: listIncompleteUploads(String bucketName)");
    }

    long startTime = System.currentTimeMillis();
    try {
      String objectName = getRandomName();
      try (final InputStream is = new ContentInputStream(6 * MB)) {
        client.putObject(bucketName, objectName, is, 9 * MB, nullContentType);
      } catch (EOFException e) {
        ignore();
      }

      int i = 0;
      for (Result<Upload> r : client.listIncompleteUploads(bucketName)) {
        ignore(i++, r.get());
        if (i == 10) {
          break;
        }
      }

      client.removeIncompleteUpload(bucketName, objectName);
      mintSuccessLog("listIncompleteUploads(String bucketName)", null, startTime);
    } catch (Exception e) {
      mintFailedLog("listIncompleteUploads(String bucketName)", null, startTime, null,
                    e.toString() + " >>> " + Arrays.toString(e.getStackTrace()));
      throw e;
    }
  }

  /**
   * Test: listIncompleteUploads(String bucketName, String prefix).
   */
  public static void listIncompleteUploads_test2() throws Exception {
    if (!mintEnv) {
      System.out.println("Test: listIncompleteUploads(String bucketName, String prefix)");
    }

    long startTime = System.currentTimeMillis();
    try {
      String objectName = getRandomName();
      try (final InputStream is = new ContentInputStream(6 * MB)) {
        client.putObject(bucketName, objectName, is, 9 * MB, nullContentType);
      } catch (EOFException e) {
        ignore();
      }

      int i = 0;
      for (Result<Upload> r : client.listIncompleteUploads(bucketName, "minio")) {
        ignore(i++, r.get());
        if (i == 10) {
          break;
        }
      }

      client.removeIncompleteUpload(bucketName, objectName);
      mintSuccessLog("listIncompleteUploads(String bucketName, String prefix)", null, startTime);
    } catch (Exception e) {
      mintFailedLog("listIncompleteUploads(String bucketName, String prefix)", null, startTime, null,
                    e.toString() + " >>> " + Arrays.toString(e.getStackTrace()));
      throw e;
    }
  }

  /**
   * Test: listIncompleteUploads(final String bucketName, final String prefix, final boolean recursive).
   */
  public static void listIncompleteUploads_test3() throws Exception {
    if (!mintEnv) {
      System.out.println("Test: listIncompleteUploads(final String bucketName, final String prefix, "
                        + "final boolean recursive)");
    }

    long startTime = System.currentTimeMillis();
    try {
      String objectName = getRandomName();
      try (final InputStream is = new ContentInputStream(6 * MB)) {
        client.putObject(bucketName, objectName, is, 9 * MB, nullContentType);
      } catch (EOFException e) {
        ignore();
      }

      int i = 0;
      for (Result<Upload> r : client.listIncompleteUploads(bucketName, "minio", true)) {
        ignore(i++, r.get());
        if (i == 10) {
          break;
        }
      }

      client.removeIncompleteUpload(bucketName, objectName);
      mintSuccessLog("listIncompleteUploads(final String bucketName, final String prefix, final boolean recursive)",
                      "prefix: minio, recursive: true", startTime);
    } catch (Exception e) {
      mintFailedLog("listIncompleteUploads(final String bucketName, final String prefix, final boolean recursive)",
                    "prefix: minio, recursive: true", startTime, null,
                    e.toString() + " >>> " + Arrays.toString(e.getStackTrace()));
      throw e;
    }
  }

  /**
   * Test: removeIncompleteUpload(String bucketName, String objectName).
   */
  public static void removeIncompleteUploads_test() throws Exception {
    if (!mintEnv) {
      System.out.println("Test: removeIncompleteUpload(String bucketName, String objectName)");
    }

    long startTime = System.currentTimeMillis();
    try {
      String objectName = getRandomName();
      try (final InputStream is = new ContentInputStream(6 * MB)) {
        client.putObject(bucketName, objectName, is, 9 * MB, nullContentType);
      } catch (EOFException e) {
        ignore();
      }

      int i = 0;
      for (Result<Upload> r : client.listIncompleteUploads(bucketName)) {
        ignore(i++, r.get());
        if (i == 10) {
          break;
        }
      }

      client.removeIncompleteUpload(bucketName, objectName);
      mintSuccessLog("removeIncompleteUpload(String bucketName, String objectName)", null, startTime);
    } catch (Exception e) {
      mintFailedLog("removeIncompleteUpload(String bucketName, String objectName)", null, startTime, null,
                    e.toString() + " >>> " + Arrays.toString(e.getStackTrace()));
      throw e;
    }
  }

  /**
   * public String presignedGetObject(String bucketName, String objectName).
   */
  public static void presignedGetObject_test1() throws Exception {
    if (!mintEnv) {
      System.out.println("Test: presignedGetObject(String bucketName, String objectName)");
    }

    long startTime = System.currentTimeMillis();
    try {
      String objectName = getRandomName();
      try (final InputStream is = new ContentInputStream(3 * MB)) {
        client.putObject(bucketName, objectName, is, 3 * MB, nullContentType);
      }

      byte[] inBytes;
      try (final InputStream is = new ContentInputStream(3 * MB)) {
        inBytes = readAllBytes(is);
      }

      String urlString = client.presignedGetObject(bucketName, objectName);

      byte[] outBytes = readObject(urlString);
      if (!Arrays.equals(inBytes, outBytes)) {
        throw new Exception("object content differs");
      }

      client.removeObject(bucketName, objectName);
      mintSuccessLog("presignedGetObject(String bucketName, String objectName)", null, startTime);
    } catch (Exception e) {
      mintFailedLog("presignedGetObject(String bucketName, String objectName)", null, startTime, null,
                    e.toString() + " >>> " + Arrays.toString(e.getStackTrace()));
      throw e;
    }
  }

  /**
   * Test: presignedGetObject(String bucketName, String objectName, Integer expires).
   */
  public static void presignedGetObject_test2() throws Exception {
    if (!mintEnv) {
      System.out.println("Test: presignedGetObject(String bucketName, String objectName, Integer expires)");
    }

    long startTime = System.currentTimeMillis();
    try {
      String objectName = getRandomName();
      try (final InputStream is = new ContentInputStream(3 * MB)) {
        client.putObject(bucketName, objectName, is, 3 * MB, nullContentType);
      }

      byte[] inBytes;
      try (final InputStream is = new ContentInputStream(3 * MB)) {
        inBytes = readAllBytes(is);
      }

      String urlString = client.presignedGetObject(bucketName, objectName, 3600);
      byte[] outBytes = readObject(urlString);
      if (!Arrays.equals(inBytes, outBytes)) {
        throw new Exception("object content differs");
      }
      client.removeObject(bucketName, objectName);
      mintSuccessLog("presignedGetObject(String bucketName, String objectName, Integer expires)", null, startTime);
    } catch (Exception e) {
      mintFailedLog("presignedGetObject(String bucketName, String objectName, Integer expires)", null, startTime, null,
                    e.toString() + " >>> " + Arrays.toString(e.getStackTrace()));
      throw e;
    }
  }

  /**
   * public String presignedGetObject(String bucketName, String objectName, Integer expires, Map reqParams).
   */
  public static void presignedGetObject_test3() throws Exception {
    if (!mintEnv) {
      System.out.println("Test: presignedGetObject(String bucketName, String objectName, Integer expires, "
                        + "Map<String, String> reqParams)");
    }

    long startTime = System.currentTimeMillis();
    try {
      String objectName = getRandomName();
      try (final InputStream is = new ContentInputStream(3 * MB)) {
        client.putObject(bucketName, objectName, is, 3 * MB, nullContentType);
      }

      byte[] inBytes;
      try (final InputStream is = new ContentInputStream(3 * MB)) {
        inBytes = readAllBytes(is);
      }

      Map<String, String> reqParams = new HashMap<>();
      reqParams.put("response-content-type", "application/json");

      String urlString = client.presignedGetObject(bucketName, objectName, 3600, reqParams);
      byte[] outBytes = readObject(urlString);
      if (!Arrays.equals(inBytes, outBytes)) {
        throw new Exception("object content differs");
      }
      client.removeObject(bucketName, objectName);
      mintSuccessLog("presignedGetObject(String bucketName, String objectName, Integer expires, Map<String,"
                     + " String> reqParams)", null, startTime);
    } catch (Exception e) {
      mintFailedLog("presignedGetObject(String bucketName, String objectName, Integer expires, Map<String,"
                    + " String> reqParams)", null, startTime, null,
                    e.toString() + " >>> " + Arrays.toString(e.getStackTrace()));
      throw e;
    }
  }

  /**
   * public String presignedPutObject(String bucketName, String objectName).
   */
  public static void presignedPutObject_test1() throws Exception {
    if (!mintEnv) {
      System.out.println("Test: presignedPutObject(String bucketName, String objectName)");
    }

    long startTime = System.currentTimeMillis();
    try {
      String objectName = getRandomName();
      String urlString = client.presignedPutObject(bucketName, objectName);
      byte[] data = "hello, world".getBytes(StandardCharsets.UTF_8);
      writeObject(urlString, data);
      client.removeObject(bucketName, objectName);
      mintSuccessLog("presignedPutObject(String bucketName, String objectName)", null, startTime);
    } catch (Exception e) {
      mintFailedLog("presignedPutObject(String bucketName, String objectName)", null, startTime, null,
                    e.toString() + " >>> " + Arrays.toString(e.getStackTrace()));
      throw e;
    }
  }

  /**
   * Test: presignedPutObject(String bucketName, String objectName, Integer expires).
   */
  public static void presignedPutObject_test2() throws Exception {
    if (!mintEnv) {
      System.out.println("Test: presignedPutObject(String bucketName, String objectName, Integer expires)");
    }

    long startTime = System.currentTimeMillis();
    try {
      String objectName = getRandomName();
      String urlString = client.presignedPutObject(bucketName, objectName, 3600);
      byte[] data = "hello, world".getBytes(StandardCharsets.UTF_8);
      writeObject(urlString, data);
      client.removeObject(bucketName, objectName);
      mintSuccessLog("presignedPutObject(String bucketName, String objectName, Integer expires)", null, startTime);
    } catch (Exception e) {
      mintFailedLog("presignedPutObject(String bucketName, String objectName, Integer expires)", null, startTime,
                    null, e.toString() + " >>> " + Arrays.toString(e.getStackTrace()));
      throw e;
    }
  }

  /**
   * Test: presignedPostPolicy(PostPolicy policy).
   */
  public static void presignedPostPolicy_test() throws Exception {
    if (!mintEnv) {
      System.out.println("Test: presignedPostPolicy(PostPolicy policy)");
    }

    long startTime = System.currentTimeMillis();
    try {
      String objectName = getRandomName();
      PostPolicy policy = new PostPolicy(bucketName, objectName, DateTime.now().plusDays(7));
      policy.setContentRange(1 * MB, 4 * MB);
      Map<String, String> formData = client.presignedPostPolicy(policy);

      MultipartBody.Builder multipartBuilder = new MultipartBody.Builder();
      multipartBuilder.setType(MultipartBody.FORM);
      for (Map.Entry<String, String> entry : formData.entrySet()) {
        multipartBuilder.addFormDataPart(entry.getKey(), entry.getValue());
      }
      try (final InputStream is = new ContentInputStream(3 * MB)) {
        multipartBuilder.addFormDataPart("file", objectName, RequestBody.create(null, readAllBytes(is)));
      }

      Request.Builder requestBuilder = new Request.Builder();
      String urlString = client.getObjectUrl(bucketName, "");
      Request request = requestBuilder.url(urlString).post(multipartBuilder.build()).build();
      OkHttpClient transport = new OkHttpClient();
      Response response = transport.newCall(request).execute();
      if (response == null) {
        throw new Exception("no response from server");
      }

      if (!response.isSuccessful()) {
        String errorXml = "";
        // read entire body stream to string.
        Scanner scanner = new Scanner(response.body().charStream());
        scanner.useDelimiter("\\A");
        if (scanner.hasNext()) {
          errorXml = scanner.next();
        }
        scanner.close();
        throw new Exception("failed to upload object. Response: " + response + ", Error: " + errorXml);
      }

      client.removeObject(bucketName, objectName);
      mintSuccessLog("presignedPostPolicy(PostPolicy policy)", null, startTime);
    } catch (Exception e) {
      mintFailedLog("presignedPostPolicy(PostPolicy policy)", null, startTime, null,
                    e.toString() + " >>> " + Arrays.toString(e.getStackTrace()));
      throw e;
    }
  }

  /**
   * Test: PutObject(): do put object using multi-threaded way in parallel.
   */
  public static void threadedPutObject() throws Exception {
    if (!mintEnv) {
      System.out.println("Test: threadedPutObject");
    }

    long startTime = System.currentTimeMillis();
    try {
      Thread[] threads = new Thread[7];

      for (int i = 0; i < 7; i++) {
        threads[i] = new Thread(new PutObjectRunnable(client, bucketName, createFile65Mb()));
      }

      for (int i = 0; i < 7; i++) {
        threads[i].start();
      }

      // Waiting for threads to complete.
      for (int i = 0; i < 7; i++) {
        threads[i].join();
      }

      // All threads are completed.
      mintSuccessLog("putObject(String bucketName, String objectName, String filename)",
                    "filename: threaded65MB", startTime);
    } catch (Exception e) {
      mintFailedLog("putObject(String bucketName, String objectName, String filename)",
                    "filename: threaded65MB", startTime, null,
                    e.toString() + " >>> " + Arrays.toString(e.getStackTrace()));
      throw e;
    }
  }

  /**
   * Test: copyObject(String bucketName, String objectName, String destBucketName).
   */
  public static void copyObject_test1() throws Exception {
    if (!mintEnv) {
      System.out.println("Test: copyObject(String bucketName, String objectName, String destBucketName)");
    }

    long startTime = System.currentTimeMillis();
    try {
      String objectName = getRandomName();
      try (final InputStream is = new ContentInputStream(3 * MB)) {
        client.putObject(bucketName, objectName, is, 3 * MB, nullContentType);
      }

      String destBucketName = getRandomName();
      client.makeBucket(destBucketName);
      client.copyObject(bucketName, objectName, destBucketName);
      client.getObject(destBucketName, objectName)
          .close();

      client.removeObject(bucketName, objectName);
      client.removeObject(destBucketName, objectName);
      client.removeBucket(destBucketName);
      mintSuccessLog("copyObject(String bucketName, String objectName, String destBucketName)", null, startTime);
    } catch (Exception e) {
      mintFailedLog("copyObject(String bucketName, String objectName, String destBucketName)", null, startTime, null,
                    e.toString() + " >>> " + Arrays.toString(e.getStackTrace()));
      throw e;
    }
  }

  /**
   * Test: copyObject(String bucketName, String objectName, String destBucketName,
   * CopyConditions copyConditions) with ETag to match.
   */
  public static void copyObject_test2() throws Exception {
    if (!mintEnv) {
      System.out.println("Test: copyObject(String bucketName, String objectName, String destBucketName,"
                        + "CopyConditions copyConditions) with Matching ETag (Negative Case)");
    }

    long startTime = System.currentTimeMillis();
    try {
      String objectName = getRandomName();
      try (final InputStream is = new ContentInputStream(3 * MB)) {
        client.putObject(bucketName, objectName, is, 3 * MB, nullContentType);
      }

      String destBucketName = getRandomName();
      client.makeBucket(destBucketName);

      CopyConditions invalidETag = new CopyConditions();
      invalidETag.setMatchETag("TestETag");

      try {
        client.copyObject(bucketName, objectName, destBucketName, invalidETag);
      } catch (ErrorResponseException e) {
        if (!e.errorResponse().code().equals("PreconditionFailed")) {
          throw e;
        }
      }

      client.removeObject(bucketName, objectName);
      client.removeBucket(destBucketName);

      mintSuccessLog("copyObject(String bucketName, String objectName, String destBucketName,"
                     + " CopyConditions copyConditions)", "CopyConditions: invalidETag",startTime);
    } catch (Exception e) {
      mintFailedLog("copyObject(String bucketName, String objectName, String destBucketName, "
                    + "CopyConditions copyConditions)",
                    "CopyConditions: invalidETag", startTime, null,
                    e.toString() + " >>> " + Arrays.toString(e.getStackTrace()));
      throw e;
    }
  }

  /**
   * Test: copyObject(String bucketName, String objectName, String destBucketName,
   * CopyConditions copyConditions) with ETag to match.
   */
  public static void copyObject_test3() throws Exception {
    if (!mintEnv) {
      System.out.println("Test: copyObject(String bucketName, String objectName, String destBucketName,"
                        + "CopyConditions copyConditions) with Matching ETag (Positive Case)");
    }

    long startTime = System.currentTimeMillis();
    try {
      String objectName = getRandomName();
      try (final InputStream is = new ContentInputStream(3 * MB)) {
        client.putObject(bucketName, objectName, is, 3 * MB, nullContentType);
      }

      String destBucketName = getRandomName();
      client.makeBucket(destBucketName);

      ObjectStat stat = client.statObject(bucketName, objectName);
      CopyConditions copyConditions = new CopyConditions();
      copyConditions.setMatchETag(stat.etag());

      // File should be copied as ETag set in copyConditions matches object's ETag.
      client.copyObject(bucketName, objectName, destBucketName, copyConditions);
      client.getObject(destBucketName, objectName)
          .close();

      client.removeObject(bucketName, objectName);
      client.removeObject(destBucketName, objectName);
      client.removeBucket(destBucketName);
      mintSuccessLog("copyObject(String bucketName, String objectName, String destBucketName,"
                      + " CopyConditions copyConditions)", null, startTime);
    } catch (Exception e) {
      mintFailedLog("copyObject(String bucketName, String objectName, String destBucketName,"
                    + " CopyConditions copyConditions)", null, startTime, null,
                    e.toString() + " >>> " + Arrays.toString(e.getStackTrace()));
      throw e;
    }
  }

  /**
   * Test: copyObject(String bucketName, String objectName, String destBucketName,
   * CopyConditions copyConditions) with ETag to not match.
   */
  public static void copyObject_test4() throws Exception {
    if (!mintEnv) {
      System.out.println("Test: copyObject(String bucketName, String objectName, String destBucketName,"
                        + "CopyConditions copyConditions) with not matching ETag"
                        + " (Positive Case)");
    }

    long startTime = System.currentTimeMillis();
    try {
      String objectName = getRandomName();
      try (final InputStream is = new ContentInputStream(3 * MB)) {
        client.putObject(bucketName, objectName, is, 3 * MB, nullContentType);
      }

      String destBucketName = getRandomName();
      client.makeBucket(destBucketName);

      CopyConditions copyConditions = new CopyConditions();
      copyConditions.setMatchETagNone("TestETag");

      // File should be copied as ETag set in copyConditions doesn't match object's ETag.
      client.copyObject(bucketName, objectName, destBucketName, copyConditions);
      client.getObject(destBucketName, objectName)
          .close();

      client.removeObject(bucketName, objectName);
      client.removeObject(destBucketName, objectName);
      client.removeBucket(destBucketName);

      mintSuccessLog("copyObject(String bucketName, String objectName, String destBucketName,"
                    + " CopyConditions copyConditions)", null, startTime);
    } catch (Exception e) {
      mintFailedLog("copyObject(String bucketName, String objectName, String destBucketName,"
                    + "CopyConditions copyConditions)",
                    null, startTime, null, e.toString() + " >>> " + Arrays.toString(e.getStackTrace()));
      throw e;
    }
  }

  /**
   * Test: copyObject(String bucketName, String objectName, String destBucketName,
   * CopyConditions copyConditions) with ETag to not match.
   */
  public static void copyObject_test5() throws Exception {
    if (!mintEnv) {
      System.out.println("Test: copyObject(String bucketName, String objectName, String destBucketName,"
                        + "CopyConditions copyConditions) with not matching ETag"
                        + " (Negative Case)");
    }

    long startTime = System.currentTimeMillis();
    try {
      String objectName = getRandomName();
      try (final InputStream is = new ContentInputStream(3 * MB)) {
        client.putObject(bucketName, objectName, is, 3 * MB, nullContentType);
      }

      String destBucketName = getRandomName();
      client.makeBucket(destBucketName);

      ObjectStat stat = client.statObject(bucketName, objectName);
      CopyConditions matchingETagNone = new CopyConditions();
      matchingETagNone.setMatchETagNone(stat.etag());

      try {
        client.copyObject(bucketName, objectName, destBucketName, matchingETagNone);
      } catch (ErrorResponseException e) {
        // File should not be copied as ETag set in copyConditions matches object's ETag.
        if (!e.errorResponse().code().equals("PreconditionFailed")) {
          throw e;
        }
      }

      client.removeObject(bucketName, objectName);
      client.removeBucket(destBucketName);

      mintSuccessLog("copyObject(String bucketName, String objectName, String destBucketName, "
                     + "CopyConditions copyConditions)", null, startTime);
    } catch (Exception e) {
      mintFailedLog("copyObject(String bucketName, String objectName, String destBucketName, "
                    + "CopyConditions copyConditions)", null, startTime, null,
                    e.toString() + " >>> " + Arrays.toString(e.getStackTrace()));
      throw e;
    }
  }

  /**
   * Test: copyObject(String bucketName, String objectName, String destBucketName,
   * CopyConditions copyConditions) with object modified after condition.
   */
  public static void copyObject_test6() throws Exception {
    if (!mintEnv) {
      System.out.println("Test: copyObject(String bucketName, String objectName, String destBucketName,"
                        + "CopyConditions copyConditions) with modified after "
                        + "condition (Positive Case)");
    }

    long startTime = System.currentTimeMillis();
    try {
      String objectName = getRandomName();
      try (final InputStream is = new ContentInputStream(3 * MB)) {
        client.putObject(bucketName, objectName, is, 3 * MB, nullContentType);
      }

      String destBucketName = getRandomName();
      client.makeBucket(destBucketName);

      CopyConditions modifiedDateCondition = new CopyConditions();
      DateTime dateRepresentation = new DateTime(2015, Calendar.MAY, 3, 10, 10);

      modifiedDateCondition.setModified(dateRepresentation);

      // File should be copied as object was modified after the set date.
      client.copyObject(bucketName, objectName, destBucketName, modifiedDateCondition);
      client.getObject(destBucketName, objectName)
          .close();

      client.removeObject(bucketName, objectName);
      client.removeObject(destBucketName, objectName);
      client.removeBucket(destBucketName);
      mintSuccessLog("copyObject(String bucketName, String objectName, String destBucketName, "
                    + "CopyConditions copyConditions)",
                    "CopyCondition: modifiedDateCondition", startTime);
    } catch (Exception e) {
      mintFailedLog("copyObject(String bucketName, String objectName, String destBucketName, "
                    + "CopyConditions copyConditions)",
                    "CopyCondition: modifiedDateCondition", startTime, null,
                    e.toString() + " >>> " + Arrays.toString(e.getStackTrace()));
      throw e;
    }
  }

  /**
   * Test: copyObject(String bucketName, String objectName, String destBucketName,
   * CopyConditions copyConditions) with object modified after condition.
   */
  public static void copyObject_test7() throws Exception {
    if (!mintEnv) {
      System.out.println("Test: copyObject(String bucketName, String objectName, String destBucketName,"
                        + "CopyConditions copyConditions) with modified after"
                        + " condition (Negative Case)");
    }

    long startTime = System.currentTimeMillis();
    try {
      String objectName = getRandomName();
      try (final InputStream is = new ContentInputStream(3 * MB)) {
        client.putObject(bucketName, objectName, is, 3 * MB, nullContentType);
      }

      String destBucketName = getRandomName();
      client.makeBucket(destBucketName);

      CopyConditions invalidUnmodifiedCondition = new CopyConditions();
      DateTime dateRepresentation = new DateTime(2015, Calendar.MAY, 3, 10, 10);

      invalidUnmodifiedCondition.setUnmodified(dateRepresentation);

      try {
        client.copyObject(bucketName, objectName, destBucketName, invalidUnmodifiedCondition);
      } catch (ErrorResponseException e) {
        // File should not be copied as object was modified after date set in copyConditions.
        if (!e.errorResponse().code().equals("PreconditionFailed")) {
          throw e;
        }
      }

      client.removeObject(bucketName, objectName);
      // Destination bucket is expected to be empty, otherwise it will trigger an exception.
      client.removeBucket(destBucketName);
      mintSuccessLog("copyObject(String bucketName, String objectName, String destBucketName, "
                     + "CopyConditions copyConditions)",
                     "CopyCondition: invalidUnmodifiedCondition", startTime);
    } catch (Exception e) {
      mintFailedLog("copyObject(String bucketName, String objectName, String destBucketName, "
                    + "CopyConditions copyConditions)",
                    "CopyCondition: invalidUnmodifiedCondition",  startTime, null,
                    e.toString() + " >>> " + Arrays.toString(e.getStackTrace()));
      throw e;
    }
  }

   /**
   * Test: copyObject(String bucketName, String objectName, String destBucketName,
   * CopyConditions copyConditions, Map metadata) replace
   * object metadata.
   */
  public static void copyObject_test8() throws Exception {
    if (!mintEnv) {
      System.out.println("Test: copyObject(String bucketName, String objectName, String destBucketName,"
                        + "CopyConditions copyConditions, Map<String, String> metadata)"
                        + " replace object metadata");
    }

    long startTime = System.currentTimeMillis();
    try {
      String objectName = getRandomName();
      try (final InputStream is = new ContentInputStream(3 * MB)) {
        client.putObject(bucketName, objectName, is, 3 * MB, "application/octet-stream");
      }

      String destBucketName = getRandomName();
      client.makeBucket(destBucketName);

      CopyConditions copyConditions = new CopyConditions();
      copyConditions.setReplaceMetadataDirective();

      Map<String, String> metadata = new HashMap<>();
      metadata.put("Content-Type", customContentType);

      client.copyObject(bucketName, objectName, destBucketName, objectName, copyConditions, metadata);

      ObjectStat objectStat = client.statObject(destBucketName, objectName);
      if (!customContentType.equals(objectStat.contentType())) {
        throw new Exception("content type differs. expected: " + customContentType + ", got: "
                            + objectStat.contentType());
      }

      client.removeObject(bucketName, objectName);
      client.removeObject(destBucketName, objectName);
      client.removeBucket(destBucketName);
      mintSuccessLog("copyObject(String bucketName, String objectName, String destBucketName, "
                     + "CopyConditions copyConditions, Map<String, String> metadata)",
                     null, startTime);
    } catch (Exception e) {
      mintFailedLog("copyObject(String bucketName, String objectName, String destBucketName, "
                    + "CopyConditions copyConditions, Map<String, String> metadata)",
                    null, startTime, null,
                    e.toString() + " >>> " + Arrays.toString(e.getStackTrace()));
      throw e;
    }
  }

  /**
   * Test: getBucketPolicy(String bucketName).
   */
  public static void getBucketPolicy_test1() throws Exception {
    if (!mintEnv) {
      System.out.println("Test: getBucketPolicy(String bucketName)");
    }

    long startTime = System.currentTimeMillis();
    try {
      String policy = "{\"Version\":\"2012-10-17\",\"Statement\":[{\"Action\":[\"s3:GetObject\"],\"Effect\":\"Allow\","
          + "\"Principal\":{\"AWS\":[\"*\"]},\"Resource\":[\"arn:aws:s3:::" + bucketName
          + "/myobject*\"],\"Sid\":\"\"}]}";
      client.setBucketPolicy(bucketName, policy);
      String policyGot = client.getBucketPolicy(bucketName);
      if (!policy.equals(policyGot)) {
        throw new Exception("[FAILED] Expected: " + policy + ", Got: " + policyGot);
      }
      mintSuccessLog("getBucketPolicy(String bucketName)", null, startTime);
    } catch (Exception e) {
      ErrorResponse errorResponse = null;
      if (e instanceof ErrorResponseException) {
        ErrorResponseException exp = (ErrorResponseException) e;
        errorResponse = exp.errorResponse();
      }

      // Ignore NotImplemented error
      if (errorResponse != null && errorResponse.errorCode() == ErrorCode.NOT_IMPLEMENTED) {
        mintIgnoredLog("getBucketPolicy(String bucketName)", null, startTime);
      } else {
        mintFailedLog("getBucketPolicy(String bucketName)", null, startTime,
                      null, e.toString() + " >>> " + Arrays.toString(e.getStackTrace()));
        throw e;
      }
    }
  }

  /**
   * Test: setBucketPolicy(String bucketName, String policy).
   */
  public static void setBucketPolicy_test1() throws Exception {
    if (!mintEnv) {
<<<<<<< HEAD
      System.out.println("Test: NONE: setBucketPolicy(String bucketName, String objectPrefix, "
                         + "PolicyType policyType)");
    }

    long startTime = System.currentTimeMillis();
    try {
      String objectPrefix = "set-bucket-policy-none";
      client.setBucketPolicy(bucketName, objectPrefix, PolicyType.NONE);
      // Wait for 5 seconds for server to set the policy into effect.
      Thread.sleep(5000);

      String objectName = objectPrefix + "/" + getRandomName();
      try (final InputStream is = new ContentInputStream(16)) {
        client.putObject(bucketName, objectName, is, 16, "application/octet-stream");
      }

      String urlString = client.getObjectUrl(bucketName, objectName);
      Request.Builder requestBuilder = new Request.Builder();
      Request request = requestBuilder
          .url(HttpUrl.parse(urlString))
          .method("GET", null)
          .build();
      OkHttpClient transport = new OkHttpClient();
      Response response = transport.newCall(request).execute();

      if (response == null) {
        throw new Exception("[FAILED] empty response");
      }

      if (response.isSuccessful()) {
        throw new Exception("[FAILED] Anonmymous has access for None policy type.  Response: " + response);
      }

      client.removeObject(bucketName, objectName);
      mintSuccessLog("setBucketPolicy(String bucketName, String objectPrefix, PolicyType policyType)",
                     null, startTime);
    } catch (Exception e) {
      ErrorResponse errorResponse = null;
      if (e instanceof ErrorResponseException) {
        ErrorResponseException exp = (ErrorResponseException) e;
        errorResponse = exp.errorResponse();
      }

      // Ignore NotImplemented error
      if (errorResponse != null && errorResponse.errorCode() == ErrorCode.NOT_IMPLEMENTED) {
        mintIgnoredLog("setBucketPolicy(String bucketName, String objectPrefix, PolicyType policyType)",
                       null, startTime);
      } else {
        mintFailedLog("setBucketPolicy(String bucketName, String objectPrefix, PolicyType policyType)", null,
                      startTime, null, e.toString() + " >>> " + Arrays.toString(e.getStackTrace()));
        throw e;
      }
    }
  }

  /**
   * Test set bucket policy.
   */
  public static void testSetBucketPolicy(String objectPrefix, PolicyType policyType) throws Exception {
    if (!mintEnv) {
      System.out.println("Test: " + policyType + ": setBucketPolicy(String bucketName, "
                         + " String objectPrefix, PolicyType policyType)");
=======
      System.out.println("Test: setBucketPolicy(String bucketName, String policy)");
>>>>>>> 000c6828
    }

    long startTime = System.currentTimeMillis();
    try {
      String policy = "{\"Statement\":[{\"Action\":\"s3:GetObject\",\"Effect\":\"Allow\",\"Principal\":"
          + "\"*\",\"Resource\":\"arn:aws:s3:::" + bucketName + "/myobject*\"}],\"Version\": \"2012-10-17\"}";
      client.setBucketPolicy(bucketName, policy);
      mintSuccessLog("setBucketPolicy(String bucketName, String policy)", null, startTime);
    } catch (Exception e) {
      ErrorResponse errorResponse = null;
      if (e instanceof ErrorResponseException) {
        ErrorResponseException exp = (ErrorResponseException) e;
        errorResponse = exp.errorResponse();
      }

      // Ignore NotImplemented error
      if (errorResponse != null && errorResponse.errorCode() == ErrorCode.NOT_IMPLEMENTED) {
        mintIgnoredLog("setBucketPolicy(String bucketName, String objectPrefix, "
                       + "PolicyType policyType)", null, startTime);
      } else {
        mintFailedLog("setBucketPolicy(String bucketName, String objectPrefix, "
                      + "PolicyType policyType)", null, startTime, null,
                      e.toString() + " >>> " + Arrays.toString(e.getStackTrace()));
        throw e;
      }
    }
  }

  /**
   * Test: setBucketNotification(String bucketName, NotificationConfiguration notificationConfiguration).
   */
  public static void setBucketNotification_test1() throws Exception {
    // This test requires 'MINIO_JAVA_TEST_TOPIC' and 'MINIO_JAVA_TEST_REGION' environment variables.
    String topic = System.getenv("MINIO_JAVA_TEST_TOPIC");
    String region = System.getenv("MINIO_JAVA_TEST_REGION");
    if (topic == null || topic.equals("") || region == null || region.equals("")) {
      // do not run functional test as required environment variables are missing.
      return;
    }

    if (!mintEnv) {
      System.out.println("Test: setBucketNotification(String bucketName, "
                        + "NotificationConfiguration notificationConfiguration)");
    }

    long startTime = System.currentTimeMillis();
    try {
      String destBucketName = getRandomName();
      client.makeBucket(destBucketName, region);

      NotificationConfiguration notificationConfiguration = new NotificationConfiguration();

      // Add a new topic configuration.
      List<TopicConfiguration> topicConfigurationList = notificationConfiguration.topicConfigurationList();
      TopicConfiguration topicConfiguration = new TopicConfiguration();
      topicConfiguration.setTopic(topic);

      List<EventType> eventList = new LinkedList<>();
      eventList.add(EventType.OBJECT_CREATED_PUT);
      eventList.add(EventType.OBJECT_CREATED_COPY);
      topicConfiguration.setEvents(eventList);

      Filter filter = new Filter();
      filter.setPrefixRule("images");
      filter.setSuffixRule("pg");
      topicConfiguration.setFilter(filter);

      topicConfigurationList.add(topicConfiguration);
      notificationConfiguration.setTopicConfigurationList(topicConfigurationList);

      client.setBucketNotification(destBucketName, notificationConfiguration);

      client.removeBucket(destBucketName);
      mintSuccessLog("setBucketNotification(String bucketName, NotificationConfiguration notificationConfiguration)",
                      null, startTime);
    } catch (Exception e) {
      mintFailedLog("setBucketNotification(String bucketName, NotificationConfiguration notificationConfiguration)",
                    null, startTime, null, e.toString() + " >>> " + Arrays.toString(e.getStackTrace()));
      throw e;
    }
  }

  /**
   * Test: getBucketNotification(String bucketName).
   */
  public static void getBucketNotification_test1() throws Exception {
    // This test requires 'MINIO_JAVA_TEST_TOPIC' and 'MINIO_JAVA_TEST_REGION' environment variables.
    String topic = System.getenv("MINIO_JAVA_TEST_TOPIC");
    String region = System.getenv("MINIO_JAVA_TEST_REGION");
    if (topic == null || topic.equals("") || region == null || region.equals("")) {
      // do not run functional test as required environment variables are missing.
      return;
    }

    if (!mintEnv) {
      System.out.println("Test: getBucketNotification(String bucketName)");
    }

    long startTime = System.currentTimeMillis();
    try {
      String destBucketName = getRandomName();
      client.makeBucket(destBucketName, region);

      NotificationConfiguration notificationConfiguration = new NotificationConfiguration();

      // Add a new topic configuration.
      List<TopicConfiguration> topicConfigurationList = notificationConfiguration.topicConfigurationList();
      TopicConfiguration topicConfiguration = new TopicConfiguration();
      topicConfiguration.setTopic(topic);

      List<EventType> eventList = new LinkedList<>();
      eventList.add(EventType.OBJECT_CREATED_PUT);
      topicConfiguration.setEvents(eventList);

      topicConfigurationList.add(topicConfiguration);
      notificationConfiguration.setTopicConfigurationList(topicConfigurationList);

      client.setBucketNotification(destBucketName, notificationConfiguration);
      String expectedResult = notificationConfiguration.toString();

      notificationConfiguration = client.getBucketNotification(destBucketName);

      topicConfigurationList = notificationConfiguration.topicConfigurationList();
      topicConfiguration = topicConfigurationList.get(0);
      topicConfiguration.setId(null);
      String result = notificationConfiguration.toString();

      if (!result.equals(expectedResult)) {
        System.out.println("FAILED. expected: " + expectedResult + ", got: " + result);
      }

      client.removeBucket(destBucketName);
      mintSuccessLog("getBucketNotification(String bucketName)", null, startTime);
    } catch (Exception e) {
      mintFailedLog("getBucketNotification(String bucketName)", null, startTime, null,
                    e.toString() + " >>> " + Arrays.toString(e.getStackTrace()));
      throw e;
    }
  }


  /**
   * Test: removeAllBucketNotification(String bucketName).
   */
  public static void removeAllBucketNotification_test1() throws Exception {
    // This test requires 'MINIO_JAVA_TEST_TOPIC' and 'MINIO_JAVA_TEST_REGION' environment variables.
    String topic = System.getenv("MINIO_JAVA_TEST_TOPIC");
    String region = System.getenv("MINIO_JAVA_TEST_REGION");
    if (topic == null || topic.equals("") || region == null || region.equals("")) {
      // do not run functional test as required environment variables are missing.
      return;
    }

    if (!mintEnv) {
      System.out.println("Test: removeAllBucketNotification(String bucketName)");
    }

    long startTime = System.currentTimeMillis();
    try {
      String destBucketName = getRandomName();
      client.makeBucket(destBucketName, region);

      NotificationConfiguration notificationConfiguration = new NotificationConfiguration();

      // Add a new topic configuration.
      List<TopicConfiguration> topicConfigurationList = notificationConfiguration.topicConfigurationList();
      TopicConfiguration topicConfiguration = new TopicConfiguration();
      topicConfiguration.setTopic(topic);

      List<EventType> eventList = new LinkedList<>();
      eventList.add(EventType.OBJECT_CREATED_PUT);
      eventList.add(EventType.OBJECT_CREATED_COPY);
      topicConfiguration.setEvents(eventList);

      Filter filter = new Filter();
      filter.setPrefixRule("images");
      filter.setSuffixRule("pg");
      topicConfiguration.setFilter(filter);

      topicConfigurationList.add(topicConfiguration);
      notificationConfiguration.setTopicConfigurationList(topicConfigurationList);

      client.setBucketNotification(destBucketName, notificationConfiguration);

      notificationConfiguration = new NotificationConfiguration();
      String expectedResult = notificationConfiguration.toString();

      client.removeAllBucketNotification(destBucketName);

      notificationConfiguration = client.getBucketNotification(destBucketName);
      String result = notificationConfiguration.toString();
      if (!result.equals(expectedResult)) {
        throw new Exception("[FAILED] Expected: " + expectedResult + ", Got: " + result);
      }

      client.removeBucket(destBucketName);
      mintSuccessLog("removeAllBucketNotification(String bucketName)", null, startTime);
    } catch (Exception e) {
      mintFailedLog("removeAllBucketNotification(String bucketName)", null, startTime, null,
                    e.toString() + " >>> " + Arrays.toString(e.getStackTrace()));
      throw e;
    }
  }

  /**
   * runTests: runs as much as possible of test combinations.
   */
  public static void runTests() throws Exception {
    makeBucket_test1();
    if (endpoint.toLowerCase(Locale.US).contains("s3")) {
      makeBucketwithRegion_test();
      makeBucketWithPeriod_test();
    }

    listBuckets_test();

    bucketExists_test();

    removeBucket_test();

    setup();

    putObject_test1();
    putObject_test2();
    putObject_test3();
    putObject_test4();
    putObject_test5();
    putObject_test6();
    putObject_test7();
    putObject_test8();
    putObject_test9();
    putObject_test10();
    putObject_test11();
    putObject_test12();
    putObject_test13();
    putObject_test14();

    statObject_test();

    getObject_test1();
    getObject_test2();
    getObject_test3();
    getObject_test4();
    getObject_test5();
    getObject_test6();
    getObject_test7();
    getObject_test8();

    listObject_test1();
    listObject_test2();
    listObject_test3();
    listObject_test4();
    listObject_test5();
    listObject_test6();

    removeObject_test1();
    removeObject_test2();

    listIncompleteUploads_test1();
    listIncompleteUploads_test2();
    listIncompleteUploads_test3();

    removeIncompleteUploads_test();

    presignedGetObject_test1();
    presignedGetObject_test2();
    presignedGetObject_test3();

    presignedPutObject_test1();
    presignedPutObject_test2();

    presignedPostPolicy_test();

    copyObject_test1();
    copyObject_test2();
    copyObject_test3();
    copyObject_test4();
    copyObject_test5();
    copyObject_test6();
    copyObject_test7();
    copyObject_test8();

    getBucketPolicy_test1();
    setBucketPolicy_test1();

    threadedPutObject();

    teardown();

    // notification tests requires 'MINIO_JAVA_TEST_TOPIC' and 'MINIO_JAVA_TEST_REGION' environment variables
    // to be set appropriately.
    setBucketNotification_test1();
    getBucketNotification_test1();
    removeAllBucketNotification_test1();
  }

  /**
   * runQuickTests: runs tests those completely quicker.
   */
  public static void runQuickTests() throws Exception {
    makeBucket_test1();
    listBuckets_test();
    bucketExists_test();
    removeBucket_test();

    setup();

    putObject_test1();
    statObject_test();
    getObject_test1();
    listObject_test1();
    removeObject_test1();
    listIncompleteUploads_test1();
    removeIncompleteUploads_test();
    presignedGetObject_test1();
    presignedPutObject_test1();
    presignedPostPolicy_test();
    copyObject_test1();
    getBucketPolicy_test1();
    setBucketPolicy_test1();

    teardown();
  }


  /**
   * main().
   */
  public static void main(String[] args) {
    if (args.length != 4) {
      System.out.println("usage: FunctionalTest <ENDPOINT> <ACCESSKEY> <SECRETKEY> <REGION>");
      System.exit(-1);
    }

    String dataDir = System.getenv("MINT_DATA_DIR");
    if (dataDir != null && !dataDir.equals("")) {
      mintEnv = true;
      dataFile1Mb = Paths.get(dataDir, "datafile-1-MB");
      dataFile65Mb = Paths.get(dataDir, "datafile-65-MB");
    }

    String mintMode = null;
    if (mintEnv) {
      mintMode = System.getenv("MINT_MODE");
    }

    endpoint = args[0];
    accessKey = args[1];
    secretKey = args[2];
    region = args[3];

    try {
      client = new MinioClient(endpoint, accessKey, secretKey);
      // Enable trace for debugging.
      // client.traceOn(System.out);

      // For mint environment, run tests based on mint mode
      if (mintEnv) {
        if (mintMode != null && mintMode.equals("full")) {
          FunctionalTest.runTests();
        } else {
          FunctionalTest.runQuickTests();
        }
      } else {
        FunctionalTest.runTests();

        // Get new bucket name to avoid minio azure gateway failure.
        bucketName = getRandomName();
        // Quick tests with passed region.
        client = new MinioClient(endpoint, accessKey, secretKey, region);
        FunctionalTest.runQuickTests();
      }
    } catch (Exception e) {
      e.printStackTrace();
      System.exit(-1);
    }
  }
}<|MERGE_RESOLUTION|>--- conflicted
+++ resolved
@@ -2228,72 +2228,7 @@
    */
   public static void setBucketPolicy_test1() throws Exception {
     if (!mintEnv) {
-<<<<<<< HEAD
-      System.out.println("Test: NONE: setBucketPolicy(String bucketName, String objectPrefix, "
-                         + "PolicyType policyType)");
-    }
-
-    long startTime = System.currentTimeMillis();
-    try {
-      String objectPrefix = "set-bucket-policy-none";
-      client.setBucketPolicy(bucketName, objectPrefix, PolicyType.NONE);
-      // Wait for 5 seconds for server to set the policy into effect.
-      Thread.sleep(5000);
-
-      String objectName = objectPrefix + "/" + getRandomName();
-      try (final InputStream is = new ContentInputStream(16)) {
-        client.putObject(bucketName, objectName, is, 16, "application/octet-stream");
-      }
-
-      String urlString = client.getObjectUrl(bucketName, objectName);
-      Request.Builder requestBuilder = new Request.Builder();
-      Request request = requestBuilder
-          .url(HttpUrl.parse(urlString))
-          .method("GET", null)
-          .build();
-      OkHttpClient transport = new OkHttpClient();
-      Response response = transport.newCall(request).execute();
-
-      if (response == null) {
-        throw new Exception("[FAILED] empty response");
-      }
-
-      if (response.isSuccessful()) {
-        throw new Exception("[FAILED] Anonmymous has access for None policy type.  Response: " + response);
-      }
-
-      client.removeObject(bucketName, objectName);
-      mintSuccessLog("setBucketPolicy(String bucketName, String objectPrefix, PolicyType policyType)",
-                     null, startTime);
-    } catch (Exception e) {
-      ErrorResponse errorResponse = null;
-      if (e instanceof ErrorResponseException) {
-        ErrorResponseException exp = (ErrorResponseException) e;
-        errorResponse = exp.errorResponse();
-      }
-
-      // Ignore NotImplemented error
-      if (errorResponse != null && errorResponse.errorCode() == ErrorCode.NOT_IMPLEMENTED) {
-        mintIgnoredLog("setBucketPolicy(String bucketName, String objectPrefix, PolicyType policyType)",
-                       null, startTime);
-      } else {
-        mintFailedLog("setBucketPolicy(String bucketName, String objectPrefix, PolicyType policyType)", null,
-                      startTime, null, e.toString() + " >>> " + Arrays.toString(e.getStackTrace()));
-        throw e;
-      }
-    }
-  }
-
-  /**
-   * Test set bucket policy.
-   */
-  public static void testSetBucketPolicy(String objectPrefix, PolicyType policyType) throws Exception {
-    if (!mintEnv) {
-      System.out.println("Test: " + policyType + ": setBucketPolicy(String bucketName, "
-                         + " String objectPrefix, PolicyType policyType)");
-=======
       System.out.println("Test: setBucketPolicy(String bucketName, String policy)");
->>>>>>> 000c6828
     }
 
     long startTime = System.currentTimeMillis();
